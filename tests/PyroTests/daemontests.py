--- conflicted
+++ resolved
@@ -1,270 +1,265 @@
-"""
-Tests for the daemon.
-
-Pyro - Python Remote Objects.  Copyright by Irmen de Jong.
-irmen@razorvine.net - http://www.razorvine.net/python/Pyro
-"""
-
-from __future__ import with_statement
-<<<<<<< HEAD
-
-import os, time, sys
-=======
-import os, time
->>>>>>> d9feb436
-import unittest
-import Pyro.core
-import Pyro.constants
-import Pyro.config
-import Pyro.socketutil
-from Pyro.errors import DaemonError,PyroError
-
-if sys.version_info>=(3,0):
-    unicode=str
-    unichr=chr
-
-
-class MyObj(object):
-    def __init__(self, arg):
-        self.arg=arg
-    def __eq__(self,other):
-        return self.arg==other.arg
-    __hash__=object.__hash__
-
-class DaemonTests(unittest.TestCase):
-    # We create a daemon, but notice that we are not actually running the requestloop.
-    # 'on-line' tests are all taking place in another test, to keep this one simple.
-
-    def setUp(self):
-        Pyro.config.POLLTIMEOUT=0.1
-
-    def testDaemon(self):
-        freeport=Pyro.socketutil.findUnusedPort()
-        with Pyro.core.Daemon(port=freeport) as d:
-            locationstr="%s:%d" %(Pyro.config.HOST, freeport)
-            self.assertEqual( locationstr, d.locationStr)
-            self.assertTrue(Pyro.constants.DAEMON_NAME in d.objectsById)
-            self.assertEqual("PYRO:"+Pyro.constants.DAEMON_NAME+"@"+locationstr, str(d.uriFor(Pyro.constants.DAEMON_NAME)))
-            # check the string representations
-            self.assertEqual("<Pyro Daemon on "+locationstr+">",str(d))
-            self.assertEqual("<Pyro Daemon on "+locationstr+">",unicode(d))
-            self.assertTrue("Daemon object at" in repr(d))
-            sockname=d.sock.getsockname()
-            self.assertEqual(freeport, sockname[1])
-            daemonobj=d.objectsById[Pyro.constants.DAEMON_NAME]
-            daemonobj.ping()
-            daemonobj.registered()
-            try:
-                daemonobj.shutdown()
-                self.fail("should not succeed to call unexposed method")
-            except AttributeError:
-                pass
-
-    def testServertypeThread(self):
-        old_servertype=Pyro.config.SERVERTYPE
-        Pyro.config.SERVERTYPE="thread"
-        with Pyro.core.Daemon(port=0) as d:
-            sock=d.sock
-            sockets=d.sockets()
-            self.assertTrue(sock in sockets, "daemon's socketlist should contain the server socket")
-            self.assertTrue(len(sockets)==1, "daemon without connections should have just 1 socket")
-        Pyro.config.SERVERTYPE=old_servertype
-
-    def testServertypeSelect(self):
-        old_servertype=Pyro.config.SERVERTYPE
-        Pyro.config.SERVERTYPE="select"
-        # this type is not supported in Jython
-        if os.name=="java":
-            self.assertRaises(NotImplementedError, Pyro.core.Daemon, port=0)
-        else:
-            with Pyro.core.Daemon(port=0) as d:
-                sock=d.sock
-                sockets=d.sockets()
-                self.assertTrue(sock in sockets, "daemon's socketlist should contain the server socket")
-                self.assertTrue(len(sockets)==1, "daemon without connections should have just 1 socket")
-        Pyro.config.SERVERTYPE=old_servertype
-                
-    def testServertypeFoobar(self):
-        old_servertype=Pyro.config.SERVERTYPE
-        Pyro.config.SERVERTYPE="foobar"
-        self.assertRaises(PyroError, Pyro.core.Daemon)
-        Pyro.config.SERVERTYPE=old_servertype
-
-    def testRegisterEtc(self):
-        try:
-            freeport=Pyro.socketutil.findUnusedPort()
-            d=Pyro.core.Daemon(port=freeport)
-            self.assertEquals(1, len(d.objectsById))
-            o1=MyObj("object1")
-            o2=MyObj("object2")
-            d.register(o1)
-            self.assertRaises(DaemonError, d.register, o2, Pyro.constants.DAEMON_NAME)  # cannot use daemon name
-            self.assertRaises(DaemonError, d.register, o1, None)  # cannot register twice
-            self.assertRaises(DaemonError, d.register, o1, "obj1a")
-            d.register(o2, "obj2a")
-            self.assertRaises(DaemonError, d.register, o2, "obj2b")
-            
-            self.assertEqual(3, len(d.objectsById))
-            self.assertEquals(o1, d.objectsById[o1._pyroId])
-            self.assertEquals(o2, d.objectsById["obj2a"])
-            self.assertEquals("obj2a", o2._pyroId)
-            self.assertEquals(d, o2._pyroDaemon)
-    
-            # test unregister
-            d.unregister("unexisting_thingie")
-            self.assertRaises(ValueError, d.unregister, None)
-            d.unregister("obj2a")
-            d.unregister(o1._pyroId)
-            self.assertEqual(1, len(d.objectsById))
-            self.assertTrue(o1._pyroId not in d.objectsById)
-            self.assertTrue(o2._pyroId not in d.objectsById)
-            
-            # test unregister objects
-            del o2._pyroId
-            d.register(o2)
-            objectid = o2._pyroId
-            self.assertTrue(objectid in d.objectsById)
-            self.assertEqual(2, len(d.objectsById))
-            d.unregister(o2)
-            self.assertFalse(hasattr(o2, "_pyroId"))
-            self.assertFalse(hasattr(o2, "_pyroDaemon"))
-            self.assertEqual(1, len(d.objectsById))
-            self.assertFalse(objectid in d.objectsById)
-            self.assertRaises(DaemonError, d.unregister, [1,2,3])
-            
-            # test unregister daemon name
-            d.unregister(Pyro.constants.DAEMON_NAME)
-            self.assertTrue(Pyro.constants.DAEMON_NAME in d.objectsById)
-            
-            # weird args
-            w=MyObj("weird")
-            self.assertRaises(AttributeError, d.register, None)
-            self.assertRaises(AttributeError, d.register, 4444)
-            self.assertRaises(TypeError, d.register, w, 666)
-            
-            # uri return value from register
-            uri=d.register(MyObj("xyz"))
-            self.assertTrue(isinstance(uri, Pyro.core.URI))
-            uri=d.register(MyObj("xyz"), "test.register")
-            self.assertTrue("test.register", uri.object)
-
-        finally:
-            d.close()
-
-    def testRegisterUnicode(self):
-        with Pyro.core.Daemon(port=0) as d:
-            myobj1=MyObj("hello1")
-            myobj2=MyObj("hello2")
-            myobj3=MyObj("hello3")
-            uri1=d.register(myobj1, "str_name")
-            uri2=d.register(myobj2, unicode("unicode_name"))
-            uri3=d.register(myobj3, "unicode_"+unichr(0x20ac))
-            self.assertEqual(4, len(d.objectsById))
-            uri=d.uriFor(myobj1)
-            self.assertEqual(uri1,uri)
-            p=Pyro.core.Proxy(uri)
-            uri=d.uriFor(myobj2)
-            self.assertEqual(uri2,uri)
-            p=Pyro.core.Proxy(uri)
-            uri=d.uriFor(myobj3)
-            self.assertEqual(uri3,uri)
-            p=Pyro.core.Proxy(uri)
-            uri=d.uriFor("str_name")
-            self.assertEqual(uri1,uri)
-            p=Pyro.core.Proxy(uri)
-            uri=d.uriFor(unicode("unicode_name"))
-            self.assertEqual(uri2,uri)
-            p=Pyro.core.Proxy(uri)
-            uri=d.uriFor("unicode_"+unichr(0x20ac))
-            self.assertEqual(uri3,uri)
-            p=Pyro.core.Proxy(uri)
-
-    def testDaemonObject(self):
-        with Pyro.core.Daemon(port=0) as d:
-            daemon=Pyro.core.DaemonObject(d)
-            obj1=MyObj("object1")
-            obj2=MyObj("object2")
-            obj3=MyObj("object2")
-            d.register(obj1,"obj1")
-            d.register(obj2,"obj2")
-            d.register(obj3)
-            daemon.ping()
-            registered=daemon.registered()
-            self.assertTrue(type(registered) is list)
-            self.assertEqual(4, len(registered))
-            self.assertTrue("obj1" in registered)
-            self.assertTrue("obj2" in registered)
-            self.assertTrue(obj3._pyroId in registered)
-            try:
-                daemon.shutdown()
-                self.fail("should not succeed to call unexposed method")
-            except AttributeError:
-                pass
-        
-    def testUriFor(self):
-        try:
-            freeport=Pyro.socketutil.findUnusedPort()
-            d=Pyro.core.Daemon(port=freeport)
-            locationstr="%s:%d" %(Pyro.config.HOST, freeport)
-            o1=MyObj("object1")
-            o2=MyObj("object2")
-            self.assertRaises(DaemonError, d.uriFor, o1)
-            self.assertRaises(DaemonError, d.uriFor, o2)
-            d.register(o1,None)
-            d.register(o2,"object_two")
-            o3=MyObj("object3")
-            self.assertRaises(DaemonError, d.uriFor, o3)  #can't get an uri for an unregistered object (note: unregistered name is allright)
-            u1=d.uriFor(o1)
-            u2=d.uriFor(o2._pyroId)
-            u3=d.uriFor("unexisting_thingie")  # unregistered name is no problem, it's just an uri we're requesting
-            u4=d.uriFor(o2)
-            self.assertEquals(Pyro.core.URI, type(u1))
-            self.assertEquals("PYRO",u1.protocol)
-            self.assertEquals("PYRO",u2.protocol)
-            self.assertEquals("PYRO",u3.protocol)
-            self.assertEquals("PYRO",u4.protocol)
-            self.assertEquals("object_two",u4.object)
-            self.assertEquals(Pyro.core.URI("PYRO:unexisting_thingie@"+locationstr), u3)
-        finally:
-            d.close()
-    
-    def testDaemonWithStmt(self):
-        d=Pyro.core.Daemon()
-        self.assertTrue(d.transportServer is not None)
-        d.close()   # closes the transportserver and sets it to None
-        self.assertTrue(d.transportServer is None)
-        with Pyro.core.Daemon() as d:
-            self.assertTrue(d.transportServer is not None)
-            pass
-        self.assertTrue(d.transportServer is None)
-        try:
-            with Pyro.core.Daemon() as d:
-                print(1//0) # cause an error
-            self.fail("expected error")
-        except ZeroDivisionError: 
-            pass
-        self.assertTrue(d.transportServer is None)
-        d=Pyro.core.Daemon()
-        with d:
-            pass
-        try:
-            with d:
-                pass
-            self.fail("expected error")
-        except PyroError:
-            # you cannot re-use a daemon object in multiple with statements
-            pass
-        d.close()
-        
-    def testRequestloopCondition(self):
-        with Pyro.core.Daemon(port=0) as d:
-            condition=lambda:False
-            start=time.time()
-            d.requestLoop(loopCondition=condition)   #this should return almost immediately
-            duration=time.time()-start
-            self.assertAlmostEqual(0.0, duration, places=1)
-
-
-if __name__ == "__main__":
-    #import sys;sys.argv = ['', 'Test.testName']
-    unittest.main()
+"""
+Tests for the daemon.
+
+Pyro - Python Remote Objects.  Copyright by Irmen de Jong.
+irmen@razorvine.net - http://www.razorvine.net/python/Pyro
+"""
+
+from __future__ import with_statement
+import os, time, sys
+import unittest
+import Pyro.core
+import Pyro.constants
+import Pyro.config
+import Pyro.socketutil
+from Pyro.errors import DaemonError,PyroError
+
+if sys.version_info>=(3,0):
+    unicode=str
+    unichr=chr
+
+
+class MyObj(object):
+    def __init__(self, arg):
+        self.arg=arg
+    def __eq__(self,other):
+        return self.arg==other.arg
+    __hash__=object.__hash__
+
+class DaemonTests(unittest.TestCase):
+    # We create a daemon, but notice that we are not actually running the requestloop.
+    # 'on-line' tests are all taking place in another test, to keep this one simple.
+
+    def setUp(self):
+        Pyro.config.POLLTIMEOUT=0.1
+
+    def testDaemon(self):
+        freeport=Pyro.socketutil.findUnusedPort()
+        with Pyro.core.Daemon(port=freeport) as d:
+            locationstr="%s:%d" %(Pyro.config.HOST, freeport)
+            self.assertEqual( locationstr, d.locationStr)
+            self.assertTrue(Pyro.constants.DAEMON_NAME in d.objectsById)
+            self.assertEqual("PYRO:"+Pyro.constants.DAEMON_NAME+"@"+locationstr, str(d.uriFor(Pyro.constants.DAEMON_NAME)))
+            # check the string representations
+            self.assertEqual("<Pyro Daemon on "+locationstr+">",str(d))
+            self.assertEqual("<Pyro Daemon on "+locationstr+">",unicode(d))
+            self.assertTrue("Daemon object at" in repr(d))
+            sockname=d.sock.getsockname()
+            self.assertEqual(freeport, sockname[1])
+            daemonobj=d.objectsById[Pyro.constants.DAEMON_NAME]
+            daemonobj.ping()
+            daemonobj.registered()
+            try:
+                daemonobj.shutdown()
+                self.fail("should not succeed to call unexposed method")
+            except AttributeError:
+                pass
+
+    def testServertypeThread(self):
+        old_servertype=Pyro.config.SERVERTYPE
+        Pyro.config.SERVERTYPE="thread"
+        with Pyro.core.Daemon(port=0) as d:
+            sock=d.sock
+            sockets=d.sockets()
+            self.assertTrue(sock in sockets, "daemon's socketlist should contain the server socket")
+            self.assertTrue(len(sockets)==1, "daemon without connections should have just 1 socket")
+        Pyro.config.SERVERTYPE=old_servertype
+
+    def testServertypeSelect(self):
+        old_servertype=Pyro.config.SERVERTYPE
+        Pyro.config.SERVERTYPE="select"
+        # this type is not supported in Jython
+        if os.name=="java":
+            self.assertRaises(NotImplementedError, Pyro.core.Daemon, port=0)
+        else:
+            with Pyro.core.Daemon(port=0) as d:
+                sock=d.sock
+                sockets=d.sockets()
+                self.assertTrue(sock in sockets, "daemon's socketlist should contain the server socket")
+                self.assertTrue(len(sockets)==1, "daemon without connections should have just 1 socket")
+        Pyro.config.SERVERTYPE=old_servertype
+                
+    def testServertypeFoobar(self):
+        old_servertype=Pyro.config.SERVERTYPE
+        Pyro.config.SERVERTYPE="foobar"
+        self.assertRaises(PyroError, Pyro.core.Daemon)
+        Pyro.config.SERVERTYPE=old_servertype
+
+    def testRegisterEtc(self):
+        try:
+            freeport=Pyro.socketutil.findUnusedPort()
+            d=Pyro.core.Daemon(port=freeport)
+            self.assertEquals(1, len(d.objectsById))
+            o1=MyObj("object1")
+            o2=MyObj("object2")
+            d.register(o1)
+            self.assertRaises(DaemonError, d.register, o2, Pyro.constants.DAEMON_NAME)  # cannot use daemon name
+            self.assertRaises(DaemonError, d.register, o1, None)  # cannot register twice
+            self.assertRaises(DaemonError, d.register, o1, "obj1a")
+            d.register(o2, "obj2a")
+            self.assertRaises(DaemonError, d.register, o2, "obj2b")
+            
+            self.assertEqual(3, len(d.objectsById))
+            self.assertEquals(o1, d.objectsById[o1._pyroId])
+            self.assertEquals(o2, d.objectsById["obj2a"])
+            self.assertEquals("obj2a", o2._pyroId)
+            self.assertEquals(d, o2._pyroDaemon)
+    
+            # test unregister
+            d.unregister("unexisting_thingie")
+            self.assertRaises(ValueError, d.unregister, None)
+            d.unregister("obj2a")
+            d.unregister(o1._pyroId)
+            self.assertEqual(1, len(d.objectsById))
+            self.assertTrue(o1._pyroId not in d.objectsById)
+            self.assertTrue(o2._pyroId not in d.objectsById)
+            
+            # test unregister objects
+            del o2._pyroId
+            d.register(o2)
+            objectid = o2._pyroId
+            self.assertTrue(objectid in d.objectsById)
+            self.assertEqual(2, len(d.objectsById))
+            d.unregister(o2)
+            self.assertFalse(hasattr(o2, "_pyroId"))
+            self.assertFalse(hasattr(o2, "_pyroDaemon"))
+            self.assertEqual(1, len(d.objectsById))
+            self.assertFalse(objectid in d.objectsById)
+            self.assertRaises(DaemonError, d.unregister, [1,2,3])
+            
+            # test unregister daemon name
+            d.unregister(Pyro.constants.DAEMON_NAME)
+            self.assertTrue(Pyro.constants.DAEMON_NAME in d.objectsById)
+            
+            # weird args
+            w=MyObj("weird")
+            self.assertRaises(AttributeError, d.register, None)
+            self.assertRaises(AttributeError, d.register, 4444)
+            self.assertRaises(TypeError, d.register, w, 666)
+            
+            # uri return value from register
+            uri=d.register(MyObj("xyz"))
+            self.assertTrue(isinstance(uri, Pyro.core.URI))
+            uri=d.register(MyObj("xyz"), "test.register")
+            self.assertTrue("test.register", uri.object)
+
+        finally:
+            d.close()
+
+    def testRegisterUnicode(self):
+        with Pyro.core.Daemon(port=0) as d:
+            myobj1=MyObj("hello1")
+            myobj2=MyObj("hello2")
+            myobj3=MyObj("hello3")
+            uri1=d.register(myobj1, "str_name")
+            uri2=d.register(myobj2, unicode("unicode_name"))
+            uri3=d.register(myobj3, "unicode_"+unichr(0x20ac))
+            self.assertEqual(4, len(d.objectsById))
+            uri=d.uriFor(myobj1)
+            self.assertEqual(uri1,uri)
+            p=Pyro.core.Proxy(uri)
+            uri=d.uriFor(myobj2)
+            self.assertEqual(uri2,uri)
+            p=Pyro.core.Proxy(uri)
+            uri=d.uriFor(myobj3)
+            self.assertEqual(uri3,uri)
+            p=Pyro.core.Proxy(uri)
+            uri=d.uriFor("str_name")
+            self.assertEqual(uri1,uri)
+            p=Pyro.core.Proxy(uri)
+            uri=d.uriFor(unicode("unicode_name"))
+            self.assertEqual(uri2,uri)
+            p=Pyro.core.Proxy(uri)
+            uri=d.uriFor("unicode_"+unichr(0x20ac))
+            self.assertEqual(uri3,uri)
+            p=Pyro.core.Proxy(uri)
+
+    def testDaemonObject(self):
+        with Pyro.core.Daemon(port=0) as d:
+            daemon=Pyro.core.DaemonObject(d)
+            obj1=MyObj("object1")
+            obj2=MyObj("object2")
+            obj3=MyObj("object2")
+            d.register(obj1,"obj1")
+            d.register(obj2,"obj2")
+            d.register(obj3)
+            daemon.ping()
+            registered=daemon.registered()
+            self.assertTrue(type(registered) is list)
+            self.assertEqual(4, len(registered))
+            self.assertTrue("obj1" in registered)
+            self.assertTrue("obj2" in registered)
+            self.assertTrue(obj3._pyroId in registered)
+            try:
+                daemon.shutdown()
+                self.fail("should not succeed to call unexposed method")
+            except AttributeError:
+                pass
+        
+    def testUriFor(self):
+        try:
+            freeport=Pyro.socketutil.findUnusedPort()
+            d=Pyro.core.Daemon(port=freeport)
+            locationstr="%s:%d" %(Pyro.config.HOST, freeport)
+            o1=MyObj("object1")
+            o2=MyObj("object2")
+            self.assertRaises(DaemonError, d.uriFor, o1)
+            self.assertRaises(DaemonError, d.uriFor, o2)
+            d.register(o1,None)
+            d.register(o2,"object_two")
+            o3=MyObj("object3")
+            self.assertRaises(DaemonError, d.uriFor, o3)  #can't get an uri for an unregistered object (note: unregistered name is allright)
+            u1=d.uriFor(o1)
+            u2=d.uriFor(o2._pyroId)
+            u3=d.uriFor("unexisting_thingie")  # unregistered name is no problem, it's just an uri we're requesting
+            u4=d.uriFor(o2)
+            self.assertEquals(Pyro.core.URI, type(u1))
+            self.assertEquals("PYRO",u1.protocol)
+            self.assertEquals("PYRO",u2.protocol)
+            self.assertEquals("PYRO",u3.protocol)
+            self.assertEquals("PYRO",u4.protocol)
+            self.assertEquals("object_two",u4.object)
+            self.assertEquals(Pyro.core.URI("PYRO:unexisting_thingie@"+locationstr), u3)
+        finally:
+            d.close()
+    
+    def testDaemonWithStmt(self):
+        d=Pyro.core.Daemon()
+        self.assertTrue(d.transportServer is not None)
+        d.close()   # closes the transportserver and sets it to None
+        self.assertTrue(d.transportServer is None)
+        with Pyro.core.Daemon() as d:
+            self.assertTrue(d.transportServer is not None)
+            pass
+        self.assertTrue(d.transportServer is None)
+        try:
+            with Pyro.core.Daemon() as d:
+                print(1//0) # cause an error
+            self.fail("expected error")
+        except ZeroDivisionError: 
+            pass
+        self.assertTrue(d.transportServer is None)
+        d=Pyro.core.Daemon()
+        with d:
+            pass
+        try:
+            with d:
+                pass
+            self.fail("expected error")
+        except PyroError:
+            # you cannot re-use a daemon object in multiple with statements
+            pass
+        d.close()
+        
+    def testRequestloopCondition(self):
+        with Pyro.core.Daemon(port=0) as d:
+            condition=lambda:False
+            start=time.time()
+            d.requestLoop(loopCondition=condition)   #this should return almost immediately
+            duration=time.time()-start
+            self.assertAlmostEqual(0.0, duration, places=1)
+
+
+if __name__ == "__main__":
+    #import sys;sys.argv = ['', 'Test.testName']
+    unittest.main()