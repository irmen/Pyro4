--- conflicted
+++ resolved
@@ -1,352 +1,346 @@
-"""
-Tests for a running Pyro server, without timeouts.
-
-Pyro - Python Remote Objects.  Copyright by Irmen de Jong.
-irmen@razorvine.net - http://www.razorvine.net/python/Pyro
-"""
-
-from __future__ import with_statement
-import unittest
-import Pyro.config
-import Pyro.core
-import Pyro.errors
-import threading, time, os, sys
-
-<<<<<<< HEAD
-# tests that require a running Pyro server (daemon)
-# the server part here is not using a timeout setting.
-
-if sys.version_info>=(3,0):
-    unicode=str
-    unichr=chr
-
-=======
->>>>>>> a9511b67
-class MyThing(object):
-    def __init__(self):
-        self.dictionary={"number":42}
-    def getDict(self):
-        return self.dictionary
-    def multiply(self,x,y):
-        return x*y
-    def ping(self):
-        pass
-    def delay(self, delay):
-        time.sleep(delay)
-        return "slept %d seconds" % delay
-    def delayAndId(self, delay, id):
-        time.sleep(delay)
-        return "slept for "+str(id)
-    def testargs(self,x,*args,**kwargs):
-        return x,args,kwargs
-
-class DaemonLoopThread(threading.Thread):
-    def __init__(self, pyrodaemon):
-        super(DaemonLoopThread,self).__init__()
-        self.setDaemon(True)
-        self.pyrodaemon=pyrodaemon
-        self.running=threading.Event()
-        self.running.clear()
-    def run(self):
-        self.running.set()
-        try:
-            self.pyrodaemon.requestLoop()
-        except:
-            print("Swallow exception from terminated daemon")
-        
-class ServerTestsThreadNoTimeout(unittest.TestCase):
-    SERVERTYPE="thread"
-    COMMTIMEOUT=None
-    def setUp(self):
-        Pyro.config.POLLTIMEOUT=0.1
-        Pyro.config.SERVERTYPE=self.SERVERTYPE
-        Pyro.config.COMMTIMEOUT=self.COMMTIMEOUT
-        self.old_workerthreads=Pyro.config.WORKERTHREADS
-        Pyro.config.WORKERTHREADS=10
-        self.daemon=Pyro.core.Daemon(port=0)
-        obj=MyThing()
-        uri=self.daemon.register(obj, "something")
-        self.objectUri=uri
-        self.daemonthread=DaemonLoopThread(self.daemon)
-        self.daemonthread.start()
-        self.daemonthread.running.wait()
-    def tearDown(self):
-        time.sleep(0.05)
-        self.daemon.shutdown()
-        self.daemonthread.join()
-        Pyro.config.SERVERTYPE="thread"
-        Pyro.config.COMMTIMEOUT=None
-        Pyro.config.WORKERTHREADS=self.old_workerthreads
-
-    def testNoDottedNames(self):
-        Pyro.config.DOTTEDNAMES=False
-        with Pyro.core.Proxy(self.objectUri) as p:
-            self.assertEqual(55,p.multiply(5,11))
-            x=p.getDict()
-            self.assertEqual({"number":42}, x)
-            try:
-                p.dictionary.update({"more":666})     # should fail with DOTTEDNAMES=False (the default)
-                self.fail("expected AttributeError")
-            except AttributeError:
-                pass
-            x=p.getDict()
-            self.assertEqual({"number":42}, x)
-            # also test some argument type things
-            self.assertEqual((1,(),{}), p.testargs(1))
-            self.assertEqual((1,(2,3),{'a':4}), p.testargs(1,2,3,a=4))
-            self.assertEqual((1,(),{'a':2}), p.testargs(1, **{'a':2}))
-            if sys.version_info>=(2,6,5):
-                # python 2.6.5 and later support unicode keyword args
-                result=p.testargs(1, **{unichr(0x20ac):2})
-                key=list(result[2].keys())[0]
-                self.assertTrue(key==unichr(0x20ac))
-
-
-    def testDottedNames(self):
-        try:
-            Pyro.config.DOTTEDNAMES=True
-            with Pyro.core.Proxy(self.objectUri) as p:
-                self.assertEqual(55,p.multiply(5,11))
-                x=p.getDict()
-                self.assertEqual({"number":42}, x)
-                p.dictionary.update({"more":666})    # updating it remotely should work with DOTTEDNAMES=True
-                x=p.getDict()
-                self.assertEqual({"number":42, "more":666}, x)  # eek, it got updated!
-        finally:
-            Pyro.config.DOTTEDNAMES=False
-
-    def testConnectionStuff(self):
-        p1=Pyro.core.Proxy(self.objectUri)
-        p2=Pyro.core.Proxy(self.objectUri)
-        self.assertTrue(p1._pyroConnection is None)
-        self.assertTrue(p2._pyroConnection is None)
-        p1.ping()
-        p2.ping()
-        x=p1.multiply(11,5)
-        x=p2.multiply(11,5)
-        self.assertTrue(p1._pyroConnection is not None)
-        self.assertTrue(p2._pyroConnection is not None)
-        p1._pyroRelease()
-        p1._pyroRelease()
-        p2._pyroRelease()
-        p2._pyroRelease()
-        self.assertTrue(p1._pyroConnection is None)
-        self.assertTrue(p2._pyroConnection is None)
-        p1._pyroBind()
-        x=p1.multiply(11,5)
-        x=p2.multiply(11,5)
-        self.assertTrue(p1._pyroConnection is not None)
-        self.assertTrue(p2._pyroConnection is not None)
-        self.assertEqual("PYRO",p1._pyroUri.protocol)
-        self.assertEqual("PYRO",p2._pyroUri.protocol)
-        p1._pyroRelease()
-        p2._pyroRelease()
-
-    def testReconnectAndCompression(self):
-        # try reconnects
-        with Pyro.core.Proxy(self.objectUri) as p:
-            self.assertTrue(p._pyroConnection is None)
-            p._pyroReconnect(tries=100)
-            self.assertTrue(p._pyroConnection is not None)
-        self.assertTrue(p._pyroConnection is None)
-        # test compression:
-        try:
-            with Pyro.core.Proxy(self.objectUri) as p:
-                Pyro.config.COMPRESSION=True
-                self.assertEqual(55, p.multiply(5,11))
-                self.assertEqual("*"*1000, p.multiply("*"*500,2))
-        finally:
-            Pyro.config.COMPRESSION=False
-    
-    def testOneway(self):
-        with Pyro.core.Proxy(self.objectUri) as p:
-            self.assertEquals(55, p.multiply(5,11))
-            p._pyroOneway.add("multiply")
-            self.assertEquals(None, p.multiply(5,11))
-            self.assertEquals(None, p.multiply(5,11))
-            self.assertEquals(None, p.multiply(5,11))
-            p._pyroOneway.remove("multiply")
-            self.assertEquals(55, p.multiply(5,11))
-            self.assertEquals(55, p.multiply(5,11))
-            self.assertEquals(55, p.multiply(5,11))
-            # check nonexisting method behavoir
-            self.assertRaises(AttributeError, p.nonexisting)
-            p._pyroOneway.add("nonexisting")
-            # now it shouldn't fail because of oneway semantics
-            p.nonexisting()
-        # also test on class:
-        class ProxyWithOneway(Pyro.core.Proxy):
-            def __init__(self, arg):
-                super(ProxyWithOneway,self).__init__(arg)
-                self._pyroOneway=["multiply"]   # set is faster but don't care for this test
-        with ProxyWithOneway(self.objectUri) as p:
-            self.assertEquals(None, p.multiply(5,11))
-            p._pyroOneway=[]   # empty set is better but don't care in this test
-            self.assertEquals(55, p.multiply(5,11))
-            
-    def testOnewayDelayed(self):
-        try:
-            with Pyro.core.Proxy(self.objectUri) as p:
-                p.ping()
-                Pyro.config.ONEWAY_THREADED=True   # the default
-                p._pyroOneway.add("delay")
-                now=time.time()
-                p.delay(1)  # oneway so we should continue right away
-                self.assertTrue(time.time()-now < 0.2, "delay should be running as oneway")
-                now=time.time()
-                self.assertEquals(55,p.multiply(5,11), "expected a normal result from a non-oneway call")
-                self.assertTrue(time.time()-now < 0.2, "delay should be running in its own thread")
-                # make oneway calls run in the server thread
-                # we can change the config here and the server will pick it up on the fly
-                Pyro.config.ONEWAY_THREADED=False   
-                now=time.time()
-                p.delay(1)  # oneway so we should continue right away
-                self.assertTrue(time.time()-now < 0.2, "delay should be running as oneway")
-                now=time.time()
-                self.assertEquals(55,p.multiply(5,11), "expected a normal result from a non-oneway call")
-                self.assertFalse(time.time()-now < 0.2, "delay should be running in the server thread")
-        finally:
-            Pyro.config.ONEWAY_THREADED=True   # back to normal
-
-    def testSerializeConnected(self):
-        # online serialization tests
-        ser=Pyro.util.Serializer()
-        proxy=Pyro.core.Proxy(self.objectUri)
-        proxy._pyroBind()
-        self.assertFalse(proxy._pyroConnection is None)
-        p,_=ser.serialize(proxy)
-        proxy2=ser.deserialize(p)
-        self.assertTrue(proxy2._pyroConnection is None)
-        self.assertFalse(proxy._pyroConnection is None)
-        self.assertEqual(proxy2._pyroUri, proxy._pyroUri)
-        self.assertEqual(proxy2._pyroSerializer, proxy._pyroSerializer)
-        proxy2._pyroBind()
-        self.assertFalse(proxy2._pyroConnection is None)
-        self.assertFalse(proxy2._pyroConnection is proxy._pyroConnection)
-        proxy._pyroRelease()
-        proxy2._pyroRelease()
-        self.assertTrue(proxy._pyroConnection is None)
-        self.assertTrue(proxy2._pyroConnection is None)
-        proxy.ping()
-        proxy2.ping()
-        # try copying a connected proxy
-        import copy
-        proxy3=copy.copy(proxy)
-        self.assertTrue(proxy3._pyroConnection is None)
-        self.assertFalse(proxy._pyroConnection is None)
-        self.assertEqual(proxy3._pyroUri, proxy._pyroUri)
-        self.assertFalse(proxy3._pyroUri is proxy._pyroUri)
-        self.assertEqual(proxy3._pyroSerializer, proxy._pyroSerializer)        
-        proxy._pyroRelease()
-        proxy2._pyroRelease()
-        proxy3._pyroRelease()
-
-    def testTimeoutCall(self):
-        Pyro.config.COMMTIMEOUT=None
-        with Pyro.core.Proxy(self.objectUri) as p:
-            p.ping()
-            start=time.time()
-            p.delay(0.5)
-            duration=time.time()-start
-            self.assertAlmostEqual(0.5, duration, places=1)
-            p._pyroTimeout=0.1
-            start=time.time()
-            self.assertRaises(Pyro.errors.TimeoutError, p.delay, 1)
-            duration=time.time()-start
-            if sys.platform!="cli":
-                self.assertAlmostEqual(0.1, duration, places=1)
-            else:
-                # ironpython's time is wonky
-                self.assertTrue(0.0<duration<0.7)
-
-    def testTimeoutConnect(self):
-        # set up a unresponsive daemon
-        with Pyro.core.Daemon(port=0) as d:
-            time.sleep(0.5)
-            obj=MyThing()
-            uri=d.register(obj)
-            # we're not going to start the daemon's event loop
-            p=Pyro.core.Proxy(uri)
-            p._pyroTimeout=0.2
-            start=time.time()
-            self.assertRaises(Pyro.errors.TimeoutError, p.ping)
-            duration=time.time()-start
-            self.assertTrue(duration<2.0)
-            
-    def testProxySharing(self):
-        class SharedProxyThread(threading.Thread):
-            def __init__(self, proxy):
-                super(SharedProxyThread,self).__init__()
-                self.proxy=proxy
-                self.terminate=False
-                self.error=True
-                self.setDaemon(True)
-            def run(self):
-                try:
-                    while not self.terminate:
-                        reply=self.proxy.multiply(5,11)
-                        assert reply==55
-                        time.sleep(0.001)
-                    self.error=False
-                except:
-                    print("Something went wrong in the thread (SharedProxyThread):")
-                    print("".join(Pyro.util.getPyroTraceback()))
-        with Pyro.core.Proxy(self.objectUri) as p:
-            threads=[]
-            for i in range(5):
-                t=SharedProxyThread(p)
-                threads.append(t)
-                t.start()
-            time.sleep(1)
-            for t in threads:
-                t.terminate=True
-                t.join()
-            for t in threads:
-                self.assertFalse(t.error, "all threads should report no errors") 
-
-    def testServerParallelism(self):
-        class ClientThread(threading.Thread):
-            def __init__(self, uri, name):
-                super(ClientThread,self).__init__()
-                self.setDaemon(True)
-                self.proxy=Pyro.core.Proxy(uri)
-                self.name=name
-                self.error=True
-            def run(self):
-                try:
-                    reply=self.proxy.delayAndId(0.5, self.name)
-                    assert reply=="slept for "+self.name
-                    self.error=False
-                finally:
-                    self.proxy._pyroRelease()
-        threads=[]
-        start=time.time()
-        for i in range(6):
-            t=ClientThread(self.objectUri,"t%d" % i)
-            threads.append(t)
-        for t in threads:
-            t.start()
-        for t in threads:
-            t.join()
-            self.assertFalse(t.error, "all threads should report no errors")
-        del threads
-        duration=time.time()-start
-        if Pyro.config.SERVERTYPE=="select":
-            # select based server doesn't execute calls in parallel,
-            # so 6 threads times 0.5 seconds =~ 3 seconds
-            self.assertTrue(2.5<duration<3.5)
-        else:
-            # thread based server does execute calls in parallel,
-            # so 6 threads taking 0.5 seconds =~ 0.5 seconds passed
-            self.assertTrue(0.3<duration<0.7)
-
-if os.name!="java":
-    class ServerTestsSelectNoTimeout(ServerTestsThreadNoTimeout):
-        SERVERTYPE="select"
-        COMMTIMEOUT=None
-        def testProxySharing(self):
-            pass
-
-if __name__ == "__main__":
-    #import sys;sys.argv = ['', 'Test.testName']
-    unittest.main()
+"""
+Tests for a running Pyro server, without timeouts.
+
+Pyro - Python Remote Objects.  Copyright by Irmen de Jong.
+irmen@razorvine.net - http://www.razorvine.net/python/Pyro
+"""
+
+from __future__ import with_statement
+import unittest
+import Pyro.config
+import Pyro.core
+import Pyro.errors
+import threading, time, os, sys
+
+if sys.version_info>=(3,0):
+    unicode=str
+    unichr=chr
+
+class MyThing(object):
+    def __init__(self):
+        self.dictionary={"number":42}
+    def getDict(self):
+        return self.dictionary
+    def multiply(self,x,y):
+        return x*y
+    def ping(self):
+        pass
+    def delay(self, delay):
+        time.sleep(delay)
+        return "slept %d seconds" % delay
+    def delayAndId(self, delay, id):
+        time.sleep(delay)
+        return "slept for "+str(id)
+    def testargs(self,x,*args,**kwargs):
+        return x,args,kwargs
+
+class DaemonLoopThread(threading.Thread):
+    def __init__(self, pyrodaemon):
+        super(DaemonLoopThread,self).__init__()
+        self.setDaemon(True)
+        self.pyrodaemon=pyrodaemon
+        self.running=threading.Event()
+        self.running.clear()
+    def run(self):
+        self.running.set()
+        try:
+            self.pyrodaemon.requestLoop()
+        except:
+            print("Swallow exception from terminated daemon")
+        
+class ServerTestsThreadNoTimeout(unittest.TestCase):
+    SERVERTYPE="thread"
+    COMMTIMEOUT=None
+    def setUp(self):
+        Pyro.config.POLLTIMEOUT=0.1
+        Pyro.config.SERVERTYPE=self.SERVERTYPE
+        Pyro.config.COMMTIMEOUT=self.COMMTIMEOUT
+        self.old_workerthreads=Pyro.config.WORKERTHREADS
+        Pyro.config.WORKERTHREADS=10
+        self.daemon=Pyro.core.Daemon(port=0)
+        obj=MyThing()
+        uri=self.daemon.register(obj, "something")
+        self.objectUri=uri
+        self.daemonthread=DaemonLoopThread(self.daemon)
+        self.daemonthread.start()
+        self.daemonthread.running.wait()
+    def tearDown(self):
+        time.sleep(0.05)
+        self.daemon.shutdown()
+        self.daemonthread.join()
+        Pyro.config.SERVERTYPE="thread"
+        Pyro.config.COMMTIMEOUT=None
+        Pyro.config.WORKERTHREADS=self.old_workerthreads
+
+    def testNoDottedNames(self):
+        Pyro.config.DOTTEDNAMES=False
+        with Pyro.core.Proxy(self.objectUri) as p:
+            self.assertEqual(55,p.multiply(5,11))
+            x=p.getDict()
+            self.assertEqual({"number":42}, x)
+            try:
+                p.dictionary.update({"more":666})     # should fail with DOTTEDNAMES=False (the default)
+                self.fail("expected AttributeError")
+            except AttributeError:
+                pass
+            x=p.getDict()
+            self.assertEqual({"number":42}, x)
+            # also test some argument type things
+            self.assertEqual((1,(),{}), p.testargs(1))
+            self.assertEqual((1,(2,3),{'a':4}), p.testargs(1,2,3,a=4))
+            self.assertEqual((1,(),{'a':2}), p.testargs(1, **{'a':2}))
+            if sys.version_info>=(2,6,5):
+                # python 2.6.5 and later support unicode keyword args
+                result=p.testargs(1, **{unichr(0x20ac):2})
+                key=list(result[2].keys())[0]
+                self.assertTrue(key==unichr(0x20ac))
+
+
+    def testDottedNames(self):
+        try:
+            Pyro.config.DOTTEDNAMES=True
+            with Pyro.core.Proxy(self.objectUri) as p:
+                self.assertEqual(55,p.multiply(5,11))
+                x=p.getDict()
+                self.assertEqual({"number":42}, x)
+                p.dictionary.update({"more":666})    # updating it remotely should work with DOTTEDNAMES=True
+                x=p.getDict()
+                self.assertEqual({"number":42, "more":666}, x)  # eek, it got updated!
+        finally:
+            Pyro.config.DOTTEDNAMES=False
+
+    def testConnectionStuff(self):
+        p1=Pyro.core.Proxy(self.objectUri)
+        p2=Pyro.core.Proxy(self.objectUri)
+        self.assertTrue(p1._pyroConnection is None)
+        self.assertTrue(p2._pyroConnection is None)
+        p1.ping()
+        p2.ping()
+        x=p1.multiply(11,5)
+        x=p2.multiply(11,5)
+        self.assertTrue(p1._pyroConnection is not None)
+        self.assertTrue(p2._pyroConnection is not None)
+        p1._pyroRelease()
+        p1._pyroRelease()
+        p2._pyroRelease()
+        p2._pyroRelease()
+        self.assertTrue(p1._pyroConnection is None)
+        self.assertTrue(p2._pyroConnection is None)
+        p1._pyroBind()
+        x=p1.multiply(11,5)
+        x=p2.multiply(11,5)
+        self.assertTrue(p1._pyroConnection is not None)
+        self.assertTrue(p2._pyroConnection is not None)
+        self.assertEqual("PYRO",p1._pyroUri.protocol)
+        self.assertEqual("PYRO",p2._pyroUri.protocol)
+        p1._pyroRelease()
+        p2._pyroRelease()
+
+    def testReconnectAndCompression(self):
+        # try reconnects
+        with Pyro.core.Proxy(self.objectUri) as p:
+            self.assertTrue(p._pyroConnection is None)
+            p._pyroReconnect(tries=100)
+            self.assertTrue(p._pyroConnection is not None)
+        self.assertTrue(p._pyroConnection is None)
+        # test compression:
+        try:
+            with Pyro.core.Proxy(self.objectUri) as p:
+                Pyro.config.COMPRESSION=True
+                self.assertEqual(55, p.multiply(5,11))
+                self.assertEqual("*"*1000, p.multiply("*"*500,2))
+        finally:
+            Pyro.config.COMPRESSION=False
+    
+    def testOneway(self):
+        with Pyro.core.Proxy(self.objectUri) as p:
+            self.assertEquals(55, p.multiply(5,11))
+            p._pyroOneway.add("multiply")
+            self.assertEquals(None, p.multiply(5,11))
+            self.assertEquals(None, p.multiply(5,11))
+            self.assertEquals(None, p.multiply(5,11))
+            p._pyroOneway.remove("multiply")
+            self.assertEquals(55, p.multiply(5,11))
+            self.assertEquals(55, p.multiply(5,11))
+            self.assertEquals(55, p.multiply(5,11))
+            # check nonexisting method behavoir
+            self.assertRaises(AttributeError, p.nonexisting)
+            p._pyroOneway.add("nonexisting")
+            # now it shouldn't fail because of oneway semantics
+            p.nonexisting()
+        # also test on class:
+        class ProxyWithOneway(Pyro.core.Proxy):
+            def __init__(self, arg):
+                super(ProxyWithOneway,self).__init__(arg)
+                self._pyroOneway=["multiply"]   # set is faster but don't care for this test
+        with ProxyWithOneway(self.objectUri) as p:
+            self.assertEquals(None, p.multiply(5,11))
+            p._pyroOneway=[]   # empty set is better but don't care in this test
+            self.assertEquals(55, p.multiply(5,11))
+            
+    def testOnewayDelayed(self):
+        try:
+            with Pyro.core.Proxy(self.objectUri) as p:
+                p.ping()
+                Pyro.config.ONEWAY_THREADED=True   # the default
+                p._pyroOneway.add("delay")
+                now=time.time()
+                p.delay(1)  # oneway so we should continue right away
+                self.assertTrue(time.time()-now < 0.2, "delay should be running as oneway")
+                now=time.time()
+                self.assertEquals(55,p.multiply(5,11), "expected a normal result from a non-oneway call")
+                self.assertTrue(time.time()-now < 0.2, "delay should be running in its own thread")
+                # make oneway calls run in the server thread
+                # we can change the config here and the server will pick it up on the fly
+                Pyro.config.ONEWAY_THREADED=False   
+                now=time.time()
+                p.delay(1)  # oneway so we should continue right away
+                self.assertTrue(time.time()-now < 0.2, "delay should be running as oneway")
+                now=time.time()
+                self.assertEquals(55,p.multiply(5,11), "expected a normal result from a non-oneway call")
+                self.assertFalse(time.time()-now < 0.2, "delay should be running in the server thread")
+        finally:
+            Pyro.config.ONEWAY_THREADED=True   # back to normal
+
+    def testSerializeConnected(self):
+        # online serialization tests
+        ser=Pyro.util.Serializer()
+        proxy=Pyro.core.Proxy(self.objectUri)
+        proxy._pyroBind()
+        self.assertFalse(proxy._pyroConnection is None)
+        p,_=ser.serialize(proxy)
+        proxy2=ser.deserialize(p)
+        self.assertTrue(proxy2._pyroConnection is None)
+        self.assertFalse(proxy._pyroConnection is None)
+        self.assertEqual(proxy2._pyroUri, proxy._pyroUri)
+        self.assertEqual(proxy2._pyroSerializer, proxy._pyroSerializer)
+        proxy2._pyroBind()
+        self.assertFalse(proxy2._pyroConnection is None)
+        self.assertFalse(proxy2._pyroConnection is proxy._pyroConnection)
+        proxy._pyroRelease()
+        proxy2._pyroRelease()
+        self.assertTrue(proxy._pyroConnection is None)
+        self.assertTrue(proxy2._pyroConnection is None)
+        proxy.ping()
+        proxy2.ping()
+        # try copying a connected proxy
+        import copy
+        proxy3=copy.copy(proxy)
+        self.assertTrue(proxy3._pyroConnection is None)
+        self.assertFalse(proxy._pyroConnection is None)
+        self.assertEqual(proxy3._pyroUri, proxy._pyroUri)
+        self.assertFalse(proxy3._pyroUri is proxy._pyroUri)
+        self.assertEqual(proxy3._pyroSerializer, proxy._pyroSerializer)        
+        proxy._pyroRelease()
+        proxy2._pyroRelease()
+        proxy3._pyroRelease()
+
+    def testTimeoutCall(self):
+        Pyro.config.COMMTIMEOUT=None
+        with Pyro.core.Proxy(self.objectUri) as p:
+            p.ping()
+            start=time.time()
+            p.delay(0.5)
+            duration=time.time()-start
+            self.assertAlmostEqual(0.5, duration, places=1)
+            p._pyroTimeout=0.1
+            start=time.time()
+            self.assertRaises(Pyro.errors.TimeoutError, p.delay, 1)
+            duration=time.time()-start
+            if sys.platform!="cli":
+                self.assertAlmostEqual(0.1, duration, places=1)
+            else:
+                # ironpython's time is wonky
+                self.assertTrue(0.0<duration<0.7)
+
+    def testTimeoutConnect(self):
+        # set up a unresponsive daemon
+        with Pyro.core.Daemon(port=0) as d:
+            time.sleep(0.5)
+            obj=MyThing()
+            uri=d.register(obj)
+            # we're not going to start the daemon's event loop
+            p=Pyro.core.Proxy(uri)
+            p._pyroTimeout=0.2
+            start=time.time()
+            self.assertRaises(Pyro.errors.TimeoutError, p.ping)
+            duration=time.time()-start
+            self.assertTrue(duration<2.0)
+            
+    def testProxySharing(self):
+        class SharedProxyThread(threading.Thread):
+            def __init__(self, proxy):
+                super(SharedProxyThread,self).__init__()
+                self.proxy=proxy
+                self.terminate=False
+                self.error=True
+                self.setDaemon(True)
+            def run(self):
+                try:
+                    while not self.terminate:
+                        reply=self.proxy.multiply(5,11)
+                        assert reply==55
+                        time.sleep(0.001)
+                    self.error=False
+                except:
+                    print("Something went wrong in the thread (SharedProxyThread):")
+                    print("".join(Pyro.util.getPyroTraceback()))
+        with Pyro.core.Proxy(self.objectUri) as p:
+            threads=[]
+            for i in range(5):
+                t=SharedProxyThread(p)
+                threads.append(t)
+                t.start()
+            time.sleep(1)
+            for t in threads:
+                t.terminate=True
+                t.join()
+            for t in threads:
+                self.assertFalse(t.error, "all threads should report no errors") 
+
+    def testServerParallelism(self):
+        class ClientThread(threading.Thread):
+            def __init__(self, uri, name):
+                super(ClientThread,self).__init__()
+                self.setDaemon(True)
+                self.proxy=Pyro.core.Proxy(uri)
+                self.name=name
+                self.error=True
+            def run(self):
+                try:
+                    reply=self.proxy.delayAndId(0.5, self.name)
+                    assert reply=="slept for "+self.name
+                    self.error=False
+                finally:
+                    self.proxy._pyroRelease()
+        threads=[]
+        start=time.time()
+        for i in range(6):
+            t=ClientThread(self.objectUri,"t%d" % i)
+            threads.append(t)
+        for t in threads:
+            t.start()
+        for t in threads:
+            t.join()
+            self.assertFalse(t.error, "all threads should report no errors")
+        del threads
+        duration=time.time()-start
+        if Pyro.config.SERVERTYPE=="select":
+            # select based server doesn't execute calls in parallel,
+            # so 6 threads times 0.5 seconds =~ 3 seconds
+            self.assertTrue(2.5<duration<3.5)
+        else:
+            # thread based server does execute calls in parallel,
+            # so 6 threads taking 0.5 seconds =~ 0.5 seconds passed
+            self.assertTrue(0.3<duration<0.7)
+
+if os.name!="java":
+    class ServerTestsSelectNoTimeout(ServerTestsThreadNoTimeout):
+        SERVERTYPE="select"
+        COMMTIMEOUT=None
+        def testProxySharing(self):
+            pass
+
+if __name__ == "__main__":
+    #import sys;sys.argv = ['', 'Test.testName']
+    unittest.main()