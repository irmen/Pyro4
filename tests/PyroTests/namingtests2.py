--- conflicted
+++ resolved
@@ -1,220 +1,215 @@
-"""
-Tests for the name server (offline/basic logic).
-
-Pyro - Python Remote Objects.  Copyright by Irmen de Jong.
-irmen@razorvine.net - http://www.razorvine.net/python/Pyro
-"""
-
-from __future__ import with_statement
-import unittest
-import sys, select, os
-import Pyro.core
-import Pyro.naming
-import Pyro.nsc
-from Pyro.errors import NamingError,PyroError
-
-<<<<<<< HEAD
-if sys.version_info>=(3,0):
-    from io import StringIO
-    unicode=str
-    unichr=chr
-else:
-    from StringIO import StringIO
-
-# offline name-server tests
-
-=======
->>>>>>> a9511b67
-class OfflineNameServerTests(unittest.TestCase):
-    def testRegister(self):
-        ns=Pyro.naming.NameServer()
-        ns.ping()
-        ns.register("test.object1","PYRO:111111@host.com:4444")
-        ns.register("test.object2","PYRO:222222@host.com:4444")
-        ns.register("test.object3","PYRO:333333@host.com:4444")
-        ns.register("test.sub.objectA",Pyro.core.URI("PYRO:AAAAAA@host.com:4444"))
-        ns.register("test.sub.objectB",Pyro.core.URI("PYRO:BBBBBB@host.com:4444"))
-
-        self.assertRaises(NamingError, ns.register, "test.object1", "PYRO:X@Y:5555")
-        self.assertRaises(TypeError, ns.register, None, None)
-        self.assertRaises(TypeError, ns.register, 4444, 4444)
-        self.assertRaises(TypeError, ns.register, "test.wrongtype", 4444)
-        self.assertRaises(TypeError, ns.register, 4444, "PYRO:X@Y:5555")
-
-        self.assertRaises(NamingError, ns.lookup, "unknown_object")
-        
-        uri=ns.lookup("test.object3")
-        self.assertEqual(Pyro.core.URI("PYRO:333333@host.com:4444"), uri)   # lookup always returns URI
-        ns.remove("unknown_object")
-        ns.remove("test.object1")
-        ns.remove("test.object2")
-        ns.remove("test.object3")
-        all=ns.list()
-        self.assertEqual(2, len(all))  # 2 leftover objects
-
-        self.assertRaises(PyroError, ns.register, "test.nonurivalue", "THISVALUEISNOTANURI")
-
-    def testRemove(self):
-        ns=Pyro.naming.NameServer()
-        ns.register(Pyro.constants.NAMESERVER_NAME, "PYRO:nameserver@host:555")
-        for i in range(20):
-            ns.register("test.%d" % i, "PYRO:obj@host:555")
-        self.assertEqual(21, len(ns.list()))
-        self.assertEqual(0, ns.remove("wrong"))
-        self.assertEqual(0, ns.remove(prefix="wrong"))
-        self.assertEqual(0, ns.remove(regex="wrong.*"))
-        self.assertEqual(1, ns.remove("test.0"))
-        self.assertEqual(20, len(ns.list()))
-        self.assertEqual(11, ns.remove(prefix="test.1"))  # 1, 10-19
-        self.assertEqual(8, ns.remove(regex=r"test\.."))  # 2-9
-        self.assertEqual(1, len(ns.list()))
-            
-    def testRemoveProtected(self):
-        ns=Pyro.naming.NameServer()
-        ns.register(Pyro.constants.NAMESERVER_NAME, "PYRO:nameserver@host:555")
-        self.assertEqual(0, ns.remove(Pyro.constants.NAMESERVER_NAME))
-        self.assertEqual(0, ns.remove(prefix="Pyro"))
-        self.assertEqual(0, ns.remove(regex="Pyro.*"))
-        self.assertTrue(Pyro.constants.NAMESERVER_NAME in ns.list())
-
-    def testUnicodeNames(self):
-        ns=Pyro.naming.NameServer()
-        uri=Pyro.core.URI("PYRO:unicode"+unichr(0x20ac)+"@host:5555")
-        ns.register("unicodename"+unichr(0x20ac), uri)
-        x=ns.lookup("unicodename"+unichr(0x20ac))
-        self.assertEqual(uri, x)
-
-    def testList(self):
-        ns=Pyro.naming.NameServer()
-        ns.register("test.objects.1","PYRONAME:something1")
-        ns.register("test.objects.2","PYRONAME:something2")
-        ns.register("test.objects.3","PYRONAME:something3")
-        ns.register("test.other.a","PYRONAME:somethingA")
-        ns.register("test.other.b","PYRONAME:somethingB")
-        ns.register("test.other.c","PYRONAME:somethingC")
-        ns.register("entirely.else","PYRONAME:meh")
-        objects=ns.list()
-        self.assertEqual(7,len(objects))
-        objects=ns.list(prefix="nothing")
-        self.assertEqual(0,len(objects))
-        objects=ns.list(prefix="test.")
-        self.assertEqual(6,len(objects))
-        objects=ns.list(regex=r".+other..")
-        self.assertEqual(3,len(objects))
-        self.assertTrue("test.other.a" in objects)
-        self.assertEqual("PYRONAME:somethingA", objects["test.other.a"])
-        objects=ns.list(regex=r"\d\d\d\d\d\d\d\d\d\d")
-        self.assertEqual(0,len(objects))
-        self.assertRaises(NamingError, ns.list, regex="((((((broken")
-
-    def testRefuseDotted(self):
-        try:
-            Pyro.config.DOTTEDNAMES=True
-            ns=Pyro.naming.NameServerDaemon(port=0)
-            self.fail("should refuse to create name server")
-        except PyroError:
-            pass
-        finally:
-            Pyro.config.DOTTEDNAMES=False
-        
-    def testNameserverWithStmt(self):
-        ns=Pyro.naming.NameServerDaemon(port=0)
-        self.assertFalse(ns.nameserver is None)
-        ns.close()
-        self.assertTrue(ns.nameserver is None)
-        with Pyro.naming.NameServerDaemon(port=0) as ns:
-            self.assertFalse(ns.nameserver is None)
-            pass
-        self.assertTrue(ns.nameserver is None)
-        try:
-            with Pyro.naming.NameServerDaemon(port=0) as ns:
-                self.assertFalse(ns.nameserver is None)
-                print(1//0) # cause an error
-            self.fail("expected error")
-        except ZeroDivisionError: 
-            pass
-        self.assertTrue(ns.nameserver is None)
-        ns=Pyro.naming.NameServerDaemon(port=0)
-        with ns:
-            pass
-        try:
-            with ns:
-                pass
-            self.fail("expected error")
-        except PyroError:
-            # you cannot re-use a name server object in multiple with statements
-            pass
-        ns.close()
-
-    def testStartNSfunc(self):
-        myIpAddress=Pyro.socketutil.getMyIpAddress(workaround127=True)
-        uri1,ns1,bc1=Pyro.naming.startNS(host=myIpAddress, port=0, enableBroadcast=False)
-        uri2,ns2,bc2=Pyro.naming.startNS(host=myIpAddress, port=0, enableBroadcast=True)
-        self.assertTrue(isinstance(uri1, Pyro.core.URI))
-        self.assertTrue(isinstance(ns1, Pyro.naming.NameServerDaemon))
-        self.assertTrue(bc1 is None)
-        self.assertTrue(isinstance(bc2, Pyro.naming.BroadcastServer))
-        sock=bc2.sock
-        self.assertTrue(hasattr(sock,"fileno"))
-        func=bc2.processRequest
-        ns1.close()
-        ns2.close()
-        bc2.close()
-    
-    def testOwnloopBasics(self):
-        myIpAddress=Pyro.socketutil.getMyIpAddress(workaround127=True)
-        uri1,ns1,bc1=Pyro.naming.startNS(host=myIpAddress, port=0, enableBroadcast=True)
-        self.assertTrue(ns1.fileno() > 0)
-        self.assertTrue(bc1.fileno() > 0)
-        if hasattr(select, "poll"):
-            p=select.poll()
-            if os.name=="java":
-                # jython requires nonblocking sockets for poll
-                ns1.sock.setblocking(False)
-                bc1.sock.setblocking(False)
-            p.register(ns1.fileno(), select.POLLIN)  #@UndefinedVariable (pydev)
-            p.register(bc1.fileno(), select.POLLIN)  #@UndefinedVariable (pydev)
-            p.poll(100)
-            if hasattr(p,"close"):
-                p.close()
-        else:
-            _,_,_=select.select([ns1, bc1],[],[],0.1)
-        ns1.close()
-        bc1.close()
-
-    def testNSmain(self):
-        oldstdout=sys.stdout
-        oldstderr=sys.stderr
-        try:
-            sys.stdout=StringIO()
-            sys.stderr=StringIO()
-            self.assertRaises(SystemExit, Pyro.naming.main, ["--invalidarg"])
-            self.assertTrue("no such option" in sys.stderr.getvalue())
-            sys.stderr.truncate(0)
-            sys.stdout.truncate(0)
-            self.assertRaises(SystemExit, Pyro.naming.main, ["-h"])
-            self.assertTrue("show this help message" in sys.stdout.getvalue())
-        finally:
-            sys.stdout=oldstdout
-            sys.stderr=oldstderr
-
-    def testNSCmain(self):
-        oldstdout=sys.stdout
-        oldstderr=sys.stderr
-        try:
-            sys.stdout=StringIO()
-            sys.stderr=StringIO()
-            self.assertRaises(SystemExit, Pyro.nsc.main, ["--invalidarg"])
-            self.assertTrue("no such option" in sys.stderr.getvalue())
-            sys.stderr.truncate(0)
-            sys.stdout.truncate(0)
-            self.assertRaises(SystemExit, Pyro.nsc.main, ["-h"])
-            self.assertTrue("show this help message" in sys.stdout.getvalue())
-        finally:
-            sys.stdout=oldstdout
-            sys.stderr=oldstderr
-            
-
-if __name__ == "__main__":
-    #import sys;sys.argv = ['', 'Test.testName']
-    unittest.main()
+"""
+Tests for the name server (offline/basic logic).
+
+Pyro - Python Remote Objects.  Copyright by Irmen de Jong.
+irmen@razorvine.net - http://www.razorvine.net/python/Pyro
+"""
+
+from __future__ import with_statement
+import unittest
+import sys, select, os
+import Pyro.core
+import Pyro.naming
+import Pyro.nsc
+from Pyro.errors import NamingError,PyroError
+
+if sys.version_info>=(3,0):
+    from io import StringIO
+    unicode=str
+    unichr=chr
+else:
+    from StringIO import StringIO
+
+class OfflineNameServerTests(unittest.TestCase):
+    def testRegister(self):
+        ns=Pyro.naming.NameServer()
+        ns.ping()
+        ns.register("test.object1","PYRO:111111@host.com:4444")
+        ns.register("test.object2","PYRO:222222@host.com:4444")
+        ns.register("test.object3","PYRO:333333@host.com:4444")
+        ns.register("test.sub.objectA",Pyro.core.URI("PYRO:AAAAAA@host.com:4444"))
+        ns.register("test.sub.objectB",Pyro.core.URI("PYRO:BBBBBB@host.com:4444"))
+
+        self.assertRaises(NamingError, ns.register, "test.object1", "PYRO:X@Y:5555")
+        self.assertRaises(TypeError, ns.register, None, None)
+        self.assertRaises(TypeError, ns.register, 4444, 4444)
+        self.assertRaises(TypeError, ns.register, "test.wrongtype", 4444)
+        self.assertRaises(TypeError, ns.register, 4444, "PYRO:X@Y:5555")
+
+        self.assertRaises(NamingError, ns.lookup, "unknown_object")
+        
+        uri=ns.lookup("test.object3")
+        self.assertEqual(Pyro.core.URI("PYRO:333333@host.com:4444"), uri)   # lookup always returns URI
+        ns.remove("unknown_object")
+        ns.remove("test.object1")
+        ns.remove("test.object2")
+        ns.remove("test.object3")
+        all=ns.list()
+        self.assertEqual(2, len(all))  # 2 leftover objects
+
+        self.assertRaises(PyroError, ns.register, "test.nonurivalue", "THISVALUEISNOTANURI")
+
+    def testRemove(self):
+        ns=Pyro.naming.NameServer()
+        ns.register(Pyro.constants.NAMESERVER_NAME, "PYRO:nameserver@host:555")
+        for i in range(20):
+            ns.register("test.%d" % i, "PYRO:obj@host:555")
+        self.assertEqual(21, len(ns.list()))
+        self.assertEqual(0, ns.remove("wrong"))
+        self.assertEqual(0, ns.remove(prefix="wrong"))
+        self.assertEqual(0, ns.remove(regex="wrong.*"))
+        self.assertEqual(1, ns.remove("test.0"))
+        self.assertEqual(20, len(ns.list()))
+        self.assertEqual(11, ns.remove(prefix="test.1"))  # 1, 10-19
+        self.assertEqual(8, ns.remove(regex=r"test\.."))  # 2-9
+        self.assertEqual(1, len(ns.list()))
+            
+    def testRemoveProtected(self):
+        ns=Pyro.naming.NameServer()
+        ns.register(Pyro.constants.NAMESERVER_NAME, "PYRO:nameserver@host:555")
+        self.assertEqual(0, ns.remove(Pyro.constants.NAMESERVER_NAME))
+        self.assertEqual(0, ns.remove(prefix="Pyro"))
+        self.assertEqual(0, ns.remove(regex="Pyro.*"))
+        self.assertTrue(Pyro.constants.NAMESERVER_NAME in ns.list())
+
+    def testUnicodeNames(self):
+        ns=Pyro.naming.NameServer()
+        uri=Pyro.core.URI("PYRO:unicode"+unichr(0x20ac)+"@host:5555")
+        ns.register("unicodename"+unichr(0x20ac), uri)
+        x=ns.lookup("unicodename"+unichr(0x20ac))
+        self.assertEqual(uri, x)
+
+    def testList(self):
+        ns=Pyro.naming.NameServer()
+        ns.register("test.objects.1","PYRONAME:something1")
+        ns.register("test.objects.2","PYRONAME:something2")
+        ns.register("test.objects.3","PYRONAME:something3")
+        ns.register("test.other.a","PYRONAME:somethingA")
+        ns.register("test.other.b","PYRONAME:somethingB")
+        ns.register("test.other.c","PYRONAME:somethingC")
+        ns.register("entirely.else","PYRONAME:meh")
+        objects=ns.list()
+        self.assertEqual(7,len(objects))
+        objects=ns.list(prefix="nothing")
+        self.assertEqual(0,len(objects))
+        objects=ns.list(prefix="test.")
+        self.assertEqual(6,len(objects))
+        objects=ns.list(regex=r".+other..")
+        self.assertEqual(3,len(objects))
+        self.assertTrue("test.other.a" in objects)
+        self.assertEqual("PYRONAME:somethingA", objects["test.other.a"])
+        objects=ns.list(regex=r"\d\d\d\d\d\d\d\d\d\d")
+        self.assertEqual(0,len(objects))
+        self.assertRaises(NamingError, ns.list, regex="((((((broken")
+
+    def testRefuseDotted(self):
+        try:
+            Pyro.config.DOTTEDNAMES=True
+            ns=Pyro.naming.NameServerDaemon(port=0)
+            self.fail("should refuse to create name server")
+        except PyroError:
+            pass
+        finally:
+            Pyro.config.DOTTEDNAMES=False
+        
+    def testNameserverWithStmt(self):
+        ns=Pyro.naming.NameServerDaemon(port=0)
+        self.assertFalse(ns.nameserver is None)
+        ns.close()
+        self.assertTrue(ns.nameserver is None)
+        with Pyro.naming.NameServerDaemon(port=0) as ns:
+            self.assertFalse(ns.nameserver is None)
+            pass
+        self.assertTrue(ns.nameserver is None)
+        try:
+            with Pyro.naming.NameServerDaemon(port=0) as ns:
+                self.assertFalse(ns.nameserver is None)
+                print(1//0) # cause an error
+            self.fail("expected error")
+        except ZeroDivisionError: 
+            pass
+        self.assertTrue(ns.nameserver is None)
+        ns=Pyro.naming.NameServerDaemon(port=0)
+        with ns:
+            pass
+        try:
+            with ns:
+                pass
+            self.fail("expected error")
+        except PyroError:
+            # you cannot re-use a name server object in multiple with statements
+            pass
+        ns.close()
+
+    def testStartNSfunc(self):
+        myIpAddress=Pyro.socketutil.getMyIpAddress(workaround127=True)
+        uri1,ns1,bc1=Pyro.naming.startNS(host=myIpAddress, port=0, enableBroadcast=False)
+        uri2,ns2,bc2=Pyro.naming.startNS(host=myIpAddress, port=0, enableBroadcast=True)
+        self.assertTrue(isinstance(uri1, Pyro.core.URI))
+        self.assertTrue(isinstance(ns1, Pyro.naming.NameServerDaemon))
+        self.assertTrue(bc1 is None)
+        self.assertTrue(isinstance(bc2, Pyro.naming.BroadcastServer))
+        sock=bc2.sock
+        self.assertTrue(hasattr(sock,"fileno"))
+        func=bc2.processRequest
+        ns1.close()
+        ns2.close()
+        bc2.close()
+    
+    def testOwnloopBasics(self):
+        myIpAddress=Pyro.socketutil.getMyIpAddress(workaround127=True)
+        uri1,ns1,bc1=Pyro.naming.startNS(host=myIpAddress, port=0, enableBroadcast=True)
+        self.assertTrue(ns1.fileno() > 0)
+        self.assertTrue(bc1.fileno() > 0)
+        if hasattr(select, "poll"):
+            p=select.poll()
+            if os.name=="java":
+                # jython requires nonblocking sockets for poll
+                ns1.sock.setblocking(False)
+                bc1.sock.setblocking(False)
+            p.register(ns1.fileno(), select.POLLIN)  #@UndefinedVariable (pydev)
+            p.register(bc1.fileno(), select.POLLIN)  #@UndefinedVariable (pydev)
+            p.poll(100)
+            if hasattr(p,"close"):
+                p.close()
+        else:
+            _,_,_=select.select([ns1, bc1],[],[],0.1)
+        ns1.close()
+        bc1.close()
+
+    def testNSmain(self):
+        oldstdout=sys.stdout
+        oldstderr=sys.stderr
+        try:
+            sys.stdout=StringIO()
+            sys.stderr=StringIO()
+            self.assertRaises(SystemExit, Pyro.naming.main, ["--invalidarg"])
+            self.assertTrue("no such option" in sys.stderr.getvalue())
+            sys.stderr.truncate(0)
+            sys.stdout.truncate(0)
+            self.assertRaises(SystemExit, Pyro.naming.main, ["-h"])
+            self.assertTrue("show this help message" in sys.stdout.getvalue())
+        finally:
+            sys.stdout=oldstdout
+            sys.stderr=oldstderr
+
+    def testNSCmain(self):
+        oldstdout=sys.stdout
+        oldstderr=sys.stderr
+        try:
+            sys.stdout=StringIO()
+            sys.stderr=StringIO()
+            self.assertRaises(SystemExit, Pyro.nsc.main, ["--invalidarg"])
+            self.assertTrue("no such option" in sys.stderr.getvalue())
+            sys.stderr.truncate(0)
+            sys.stdout.truncate(0)
+            self.assertRaises(SystemExit, Pyro.nsc.main, ["-h"])
+            self.assertTrue("show this help message" in sys.stdout.getvalue())
+        finally:
+            sys.stdout=oldstdout
+            sys.stderr=oldstderr
+            
+
+if __name__ == "__main__":
+    #import sys;sys.argv = ['', 'Test.testName']
+    unittest.main()