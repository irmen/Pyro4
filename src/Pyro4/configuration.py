--- conflicted
+++ resolved
@@ -1,116 +1,113 @@
-"""
-Configuration settings.
-
-Pyro - Python Remote Objects.  Copyright by Irmen de Jong (irmen@razorvine.net).
-"""
-
-# Env vars used at package import time (see __init__.py):
-# PYRO_LOGLEVEL   (enable Pyro log config and set level)
-# PYRO_LOGFILE    (the name of the logfile if you don't like the default)
-
-import os, sys
-
-
-class Configuration(object):
-    __slots__=("HOST", "NS_HOST", "NS_PORT", "NS_BCPORT", "NS_BCHOST",
-               "COMPRESSION", "SERVERTYPE", "DOTTEDNAMES", "COMMTIMEOUT",
-               "POLLTIMEOUT", "THREADING2", "ONEWAY_THREADED",
-               "DETAILED_TRACEBACK", "SOCK_REUSE", "PREFER_IP_VERSION",
-               "THREADPOOL_MINTHREADS", "THREADPOOL_MAXTHREADS",
-               "THREADPOOL_IDLETIMEOUT", "HMAC_KEY", "AUTOPROXY",
-               "BROADCAST_ADDRS")
-
-    def __init__(self):
-        self.reset()
-
-    def reset(self, useenvironment=True):
-        """
-        Set default config items.
-        If useenvironment is False, won't read environment variables settings (useful if you can't trust your env).
-        """
-        self.HOST = "localhost"  # don't expose us to the outside world by default
-        self.NS_HOST = self.HOST
-        self.NS_PORT = 9090      # tcp
-        self.NS_BCPORT = 9091    # udp
-        self.NS_BCHOST = None
-        self.COMPRESSION = False
-        self.SERVERTYPE = "thread"
-        self.DOTTEDNAMES = False   # server-side
-        self.COMMTIMEOUT = 0.0
-        self.POLLTIMEOUT = 2.0     # seconds
-        self.SOCK_REUSE = False    # so_reuseaddr on server sockets?
-        self.THREADING2 = False    # use threading2 if available?
-        self.ONEWAY_THREADED = True     # oneway calls run in their own thread
-        self.DETAILED_TRACEBACK = False
-        self.THREADPOOL_MINTHREADS = 4
-        self.THREADPOOL_MAXTHREADS = 50
-        self.THREADPOOL_IDLETIMEOUT = 5.0
-        self.HMAC_KEY = None   # must be bytes type
-        self.AUTOPROXY = True
-<<<<<<< HEAD
-        self.PREFER_IP_VERSION = 4    # 4, 6 or 0 (let OS choose according to RFC 3484)
-=======
-        self.BROADCAST_ADDRS = "<broadcast>"   # comma separated list of broadcast addresses
->>>>>>> 194965fd
-
-        if useenvironment:
-            # process enviroment variables
-            PREFIX="PYRO_"
-            for symbol in self.__slots__:
-                if PREFIX+symbol in os.environ:
-                    value=getattr(self,symbol)
-                    envvalue=os.environ[PREFIX+symbol]
-                    if value is not None:
-                        valuetype=type(value)
-                        if valuetype is bool:
-                            # booleans are special
-                            envvalue=envvalue.lower()
-                            if envvalue in ("0", "off", "no", "false"):
-                                envvalue=False
-                            elif envvalue in ("1", "yes", "on", "true"):
-                                envvalue=True
-                            else:
-                                raise ValueError("invalid boolean value: %s%s=%s" % (PREFIX, symbol, envvalue))
-                        else:
-                            envvalue=valuetype(envvalue)  # just cast the value to the appropriate type
-                    setattr(self, symbol, envvalue)
-        if self.HMAC_KEY and sys.version_info>=(3,0):
-            if type(self.HMAC_KEY) is not bytes:
-                self.HMAC_KEY=bytes(self.HMAC_KEY, "utf-8")     # convert to bytes
-
-    def asDict(self):
-        """returns the current config as a regular dictionary"""
-        result={}
-        for item in self.__slots__:
-            result[item]=getattr(self,item)
-        return result
-
-    def parseAddressesString(self, addresses):
-        """
-        Parses the addresses string which contains one or more ip addresses separated by a comma.
-        Returns a sequence of these addresses. '' is replaced by the empty string.
-        """
-        result=[]
-        for addr in addresses.split(','):
-            addr=addr.strip()
-            if addr=="''":
-                addr=""
-            result.append(addr)
-        return result
-
-    def dump(self):
-        # easy config diagnostics
-        from Pyro4.constants import VERSION
-        import inspect
-        config=self.asDict()
-        config["LOGFILE"]=os.environ.get("PYRO_LOGFILE")
-        config["LOGLEVEL"]=os.environ.get("PYRO_LOGLEVEL")
-        result= ["Pyro version: %s" % VERSION,
-                 "Loaded from: %s" % os.path.abspath(os.path.split(inspect.getfile(Configuration))[0]),
-                 "Active configuration settings:"]
-        for n, v in sorted(config.items()):
-            result.append("%s = %s" % (n, v))
-        return "\n".join(result)
-
-if __name__=="__main__":
-    print(Configuration().dump())
+"""
+Configuration settings.
+
+Pyro - Python Remote Objects.  Copyright by Irmen de Jong (irmen@razorvine.net).
+"""
+
+# Env vars used at package import time (see __init__.py):
+# PYRO_LOGLEVEL   (enable Pyro log config and set level)
+# PYRO_LOGFILE    (the name of the logfile if you don't like the default)
+
+import os, sys
+
+
+class Configuration(object):
+    __slots__=("HOST", "NS_HOST", "NS_PORT", "NS_BCPORT", "NS_BCHOST",
+               "COMPRESSION", "SERVERTYPE", "DOTTEDNAMES", "COMMTIMEOUT",
+               "POLLTIMEOUT", "THREADING2", "ONEWAY_THREADED",
+               "DETAILED_TRACEBACK", "SOCK_REUSE", "PREFER_IP_VERSION",
+               "THREADPOOL_MINTHREADS", "THREADPOOL_MAXTHREADS",
+               "THREADPOOL_IDLETIMEOUT", "HMAC_KEY", "AUTOPROXY",
+               "BROADCAST_ADDRS")
+
+    def __init__(self):
+        self.reset()
+
+    def reset(self, useenvironment=True):
+        """
+        Set default config items.
+        If useenvironment is False, won't read environment variables settings (useful if you can't trust your env).
+        """
+        self.HOST = "localhost"  # don't expose us to the outside world by default
+        self.NS_HOST = self.HOST
+        self.NS_PORT = 9090      # tcp
+        self.NS_BCPORT = 9091    # udp
+        self.NS_BCHOST = None
+        self.COMPRESSION = False
+        self.SERVERTYPE = "thread"
+        self.DOTTEDNAMES = False   # server-side
+        self.COMMTIMEOUT = 0.0
+        self.POLLTIMEOUT = 2.0     # seconds
+        self.SOCK_REUSE = False    # so_reuseaddr on server sockets?
+        self.THREADING2 = False    # use threading2 if available?
+        self.ONEWAY_THREADED = True     # oneway calls run in their own thread
+        self.DETAILED_TRACEBACK = False
+        self.THREADPOOL_MINTHREADS = 4
+        self.THREADPOOL_MAXTHREADS = 50
+        self.THREADPOOL_IDLETIMEOUT = 5.0
+        self.HMAC_KEY = None   # must be bytes type
+        self.AUTOPROXY = True
+        self.BROADCAST_ADDRS = "<broadcast>"   # comma separated list of broadcast addresses
+        self.PREFER_IP_VERSION = 4    # 4, 6 or 0 (let OS choose according to RFC 3484)
+
+        if useenvironment:
+            # process enviroment variables
+            PREFIX="PYRO_"
+            for symbol in self.__slots__:
+                if PREFIX+symbol in os.environ:
+                    value=getattr(self,symbol)
+                    envvalue=os.environ[PREFIX+symbol]
+                    if value is not None:
+                        valuetype=type(value)
+                        if valuetype is bool:
+                            # booleans are special
+                            envvalue=envvalue.lower()
+                            if envvalue in ("0", "off", "no", "false"):
+                                envvalue=False
+                            elif envvalue in ("1", "yes", "on", "true"):
+                                envvalue=True
+                            else:
+                                raise ValueError("invalid boolean value: %s%s=%s" % (PREFIX, symbol, envvalue))
+                        else:
+                            envvalue=valuetype(envvalue)  # just cast the value to the appropriate type
+                    setattr(self, symbol, envvalue)
+        if self.HMAC_KEY and sys.version_info>=(3,0):
+            if type(self.HMAC_KEY) is not bytes:
+                self.HMAC_KEY=bytes(self.HMAC_KEY, "utf-8")     # convert to bytes
+
+    def asDict(self):
+        """returns the current config as a regular dictionary"""
+        result={}
+        for item in self.__slots__:
+            result[item]=getattr(self,item)
+        return result
+
+    def parseAddressesString(self, addresses):
+        """
+        Parses the addresses string which contains one or more ip addresses separated by a comma.
+        Returns a sequence of these addresses. '' is replaced by the empty string.
+        """
+        result=[]
+        for addr in addresses.split(','):
+            addr=addr.strip()
+            if addr=="''":
+                addr=""
+            result.append(addr)
+        return result
+
+    def dump(self):
+        # easy config diagnostics
+        from Pyro4.constants import VERSION
+        import inspect
+        config=self.asDict()
+        config["LOGFILE"]=os.environ.get("PYRO_LOGFILE")
+        config["LOGLEVEL"]=os.environ.get("PYRO_LOGLEVEL")
+        result= ["Pyro version: %s" % VERSION,
+                 "Loaded from: %s" % os.path.abspath(os.path.split(inspect.getfile(Configuration))[0]),
+                 "Active configuration settings:"]
+        for n, v in sorted(config.items()):
+            result.append("%s = %s" % (n, v))
+        return "\n".join(result)
+
+if __name__=="__main__":
+    print(Configuration().dump())