"""
Core logic (uri, daemon, proxy stuff).

Pyro - Python Remote Objects.  Copyright by Irmen de Jong (irmen@razorvine.net).
"""

from __future__ import print_function, division
import inspect
import collections
import re
import logging
import sys
import os
import time
import threading
import uuid
import base64
import warnings
import socket
import random
from Pyro4 import errors, socketutil, util, constants, message, futures
from Pyro4.socketserver.threadpoolserver import SocketServer_Threadpool
from Pyro4.socketserver.multiplexserver import SocketServer_Multiplex
from Pyro4.configuration import config


__all__ = ["URI", "Proxy", "Daemon", "current_context", "callback", "batch", "async", "expose", "behavior",
           "oneway", "SerializedBlob", "_resolve", "_locateNS"]

if sys.version_info >= (3, 0):
    basestring = str

log = logging.getLogger("Pyro4.core")


class URI(object):
    """
    Pyro object URI (universal resource identifier).
    The uri format is like this: ``PYRO:objectid@location`` where location is one of:

    - ``hostname:port`` (tcp/ip socket on given port)
    - ``./u:sockname`` (Unix domain socket on localhost)

    There is also a 'Magic format' for simple name resolution using Name server:
      ``PYRONAME:objectname[@location]``  (optional name server location, can also omit location port)
    And one that looks up things in the name server by metadata:
      ``PYROMETA:meta1,meta2,...[@location]``  (optional name server location, can also omit location port)

    You can write the protocol in lowercase if you like (``pyro:...``) but it will
    automatically be converted to uppercase internally.
    """
    uriRegEx = re.compile(r"(?P<protocol>[Pp][Yy][Rr][Oo][a-zA-Z]*):(?P<object>\S+?)(@(?P<location>\S+))?$")

    def __init__(self, uri):
        if isinstance(uri, URI):
            state = uri.__getstate__()
            self.__setstate__(state)
            return
        if not isinstance(uri, basestring):
            raise TypeError("uri parameter object is of wrong type")
        self.sockname = self.host = self.port = None
        match = self.uriRegEx.match(uri)
        if not match:
            raise errors.PyroError("invalid uri")
        self.protocol = match.group("protocol").upper()
        self.object = match.group("object")
        location = match.group("location")
        if self.protocol == "PYRONAME":
            self._parseLocation(location, config.NS_PORT)
        elif self.protocol == "PYRO":
            if not location:
                raise errors.PyroError("invalid uri")
            self._parseLocation(location, None)
        elif self.protocol == "PYROMETA":
            self.object = set(m.strip() for m in self.object.split(","))
            self._parseLocation(location, config.NS_PORT)
        else:
            raise errors.PyroError("invalid uri (protocol)")

    def _parseLocation(self, location, defaultPort):
        if not location:
            return
        if location.startswith("./u:"):
            self.sockname = location[4:]
            if (not self.sockname) or ':' in self.sockname:
                raise errors.PyroError("invalid uri (location)")
        else:
            if location.startswith("["):  # ipv6
                if location.startswith("[["):  # possible mistake: double-bracketing
                    raise errors.PyroError("invalid ipv6 address: enclosed in too many brackets")
                ipv6locationmatch = re.match(r"\[([0-9a-fA-F:%]+)](:(\d+))?", location)
                if not ipv6locationmatch:
                    raise errors.PyroError("invalid ipv6 address: the part between brackets must be a numeric ipv6 address")
                self.host, _, self.port = ipv6locationmatch.groups()
            else:
                self.host, _, self.port = location.partition(":")
            if not self.port:
                self.port = defaultPort
            try:
                self.port = int(self.port)
            except (ValueError, TypeError):
                raise errors.PyroError("invalid port in uri, port=" + str(self.port))

    @staticmethod
    def isUnixsockLocation(location):
        """determine if a location string is for a Unix domain socket"""
        return location.startswith("./u:")

    @property
    def location(self):
        """property containing the location string, for instance ``"servername.you.com:5555"``"""
        if self.host:
            if ":" in self.host:  # ipv6
                return "[%s]:%d" % (self.host, self.port)
            else:
                return "%s:%d" % (self.host, self.port)
        elif self.sockname:
            return "./u:" + self.sockname
        else:
            return None

    def asString(self):
        """the string representation of this object"""
        if self.protocol == "PYROMETA":
            result = "PYROMETA:" + ",".join(self.object)
        else:
            result = self.protocol + ":" + self.object
        location = self.location
        if location:
            result += "@" + location
        return result

    def __str__(self):
        string = self.asString()
        if sys.version_info < (3, 0) and type(string) is unicode:
            return string.encode("ascii", "replace")
        return string

    def __unicode__(self):
        return self.asString()

    def __repr__(self):
        return "<%s.%s at 0x%x; %s>" % (self.__class__.__module__, self.__class__.__name__, id(self), str(self))

    def __eq__(self, other):
        if not isinstance(other, URI):
            return False
        return (self.protocol, self.object, self.sockname, self.host, self.port) == (other.protocol, other.object, other.sockname, other.host, other.port)

    def __ne__(self, other):
        return not self.__eq__(other)

    def __hash__(self):
        return hash((self.protocol, str(self.object), self.sockname, self.host, self.port))

    # note: getstate/setstate are not needed if we use pickle protocol 2,
    # but this way it helps pickle to make the representation smaller by omitting all attribute names.

    def __getstate__(self):
        return self.protocol, self.object, self.sockname, self.host, self.port

    def __setstate__(self, state):
        self.protocol, self.object, self.sockname, self.host, self.port = state

    def __getstate_for_dict__(self):
        return self.__getstate__()

    def __setstate_from_dict__(self, state):
        self.__setstate__(state)


class _RemoteMethod(object):
    """method call abstraction"""

    def __init__(self, send, name, max_retries):
        self.__send = send
        self.__name = name
        self.__max_retries = max_retries

    def __getattr__(self, name):
        return _RemoteMethod(self.__send, "%s.%s" % (self.__name, name), self.__max_retries)

    def __call__(self, *args, **kwargs):
        for attempt in range(self.__max_retries + 1):
            try:
                return self.__send(self.__name, args, kwargs)
            except (errors.ConnectionClosedError, errors.TimeoutError):
                # only retry for recoverable network errors
                if attempt >= self.__max_retries:
                    # last attempt, raise the exception
                    raise


class Proxy(object):
    """
    Pyro proxy for a remote object. Intercepts method calls and dispatches them to the remote object.

    .. automethod:: _pyroBind
    .. automethod:: _pyroRelease
    .. automethod:: _pyroReconnect
    .. automethod:: _pyroBatch
    .. automethod:: _pyroAsync
    .. automethod:: _pyroAnnotations
    .. automethod:: _pyroResponseAnnotations
    .. automethod:: _pyroValidateHandshake
    .. autoattribute:: _pyroTimeout
    .. autoattribute:: _pyroHmacKey
    .. attribute:: _pyroMaxRetries

        Number of retries to perform on communication calls by this proxy, allows you to override the default setting.

    .. attribute:: _pyroSerializer

        Name of the serializer to use by this proxy, allows you to override the default setting.

    .. attribute:: _pyroHandshake

        The data object that should be sent in the initial connection handshake message. Can be any serializable object.
    """
    __pyroAttributes = frozenset(
        ["__getnewargs__", "__getnewargs_ex__", "__getinitargs__", "_pyroConnection", "_pyroUri",
         "_pyroOneway", "_pyroMethods", "_pyroAttrs", "_pyroTimeout", "_pyroSeq", "_pyroHmacKey",
         "_pyroRawWireResponse", "_pyroHandshake", "_pyroMaxRetries", "_pyroSerializer", "_Proxy__async",
         "_Proxy__pyroHmacKey", "_Proxy__pyroTimeout", "_Proxy__pyroConnLock"])

    def __init__(self, uri):
        if isinstance(uri, basestring):
            uri = URI(uri)
        elif not isinstance(uri, URI):
            raise TypeError("expected Pyro URI")
        self._pyroUri = uri
        self._pyroConnection = None
        self._pyroSerializer = None  # can be set to the name of a serializer to override the global one per-proxy
        self._pyroMethods = set()  # all methods of the remote object, gotten from meta-data
        self._pyroAttrs = set()  # attributes of the remote object, gotten from meta-data
        self._pyroOneway = set()  # oneway-methods of the remote object, gotten from meta-data
        self._pyroSeq = 0  # message sequence number
        self._pyroRawWireResponse = False  # internal switch to enable wire level responses
        self._pyroHandshake = "hello"  # the data object that should be sent in the initial connection handshake message (can be any serializable object)
        self._pyroMaxRetries = config.MAX_RETRIES
        self.__pyroHmacKey = None
        self.__pyroTimeout = config.COMMTIMEOUT
        self.__pyroConnLock = threading.RLock()
        util.get_serializer(config.SERIALIZER)  # assert that the configured serializer is available
        self.__async = False

    @property
    def _pyroHmacKey(self):
        """the HMAC key (bytes) that this proxy uses"""
        return self.__pyroHmacKey

    @_pyroHmacKey.setter
    def _pyroHmacKey(self, value):
        # if needed, convert the hmac value to bytes first
        if value and sys.version_info >= (3, 0) and type(value) is not bytes:
            value = value.encode("utf-8")  # convert to bytes
        self.__pyroHmacKey = value

    def __del__(self):
        if hasattr(self, "_pyroConnection"):
            self._pyroRelease()

    def __getattr__(self, name):
        if name in Proxy.__pyroAttributes:
            # allows it to be safely pickled
            raise AttributeError(name)
        if config.METADATA:
            # get metadata if it's not there yet
            if not self._pyroMethods and not self._pyroAttrs:
                self._pyroGetMetadata()
        if name in self._pyroAttrs:
            return self._pyroInvoke("__getattr__", (name,), None)
        if config.METADATA and name not in self._pyroMethods:
            # client side check if the requested attr actually exists
            raise AttributeError("remote object '%s' has no exposed attribute or method '%s'" % (self._pyroUri, name))
        if self.__async:
            return _AsyncRemoteMethod(self, name, self._pyroMaxRetries)
        return _RemoteMethod(self._pyroInvoke, name, self._pyroMaxRetries)

    def __setattr__(self, name, value):
        if name in Proxy.__pyroAttributes:
            return super(Proxy, self).__setattr__(name, value)  # one of the special pyro attributes
        if config.METADATA:
            # get metadata if it's not there yet
            if not self._pyroMethods and not self._pyroAttrs:
                self._pyroGetMetadata()
        if name in self._pyroAttrs:
            return self._pyroInvoke("__setattr__", (name, value), None)  # remote attribute
        if config.METADATA:
            # client side validation if the requested attr actually exists
            raise AttributeError("remote object '%s' has no exposed attribute '%s'" % (self._pyroUri, name))
        # metadata disabled, just treat it as a local attribute on the proxy:
        return super(Proxy, self).__setattr__(name, value)

    def __repr__(self):
        if self._pyroConnection:
            connected = "connected "+self._pyroConnection.family()
        else:
            connected = "not connected"
        return "<%s.%s at 0x%x; %s; for %s>" % (self.__class__.__module__, self.__class__.__name__,
                                                id(self), connected, self._pyroUri)

    def __unicode__(self):
        return str(self)

    def __getstate_for_dict__(self):
        encodedHmac = None
        if self._pyroHmacKey is not None:
            encodedHmac = "b64:"+(base64.b64encode(self._pyroHmacKey).decode("ascii"))
        # for backwards compatibility reasons we also put the timeout and maxretries into the state
        return self._pyroUri.asString(), tuple(self._pyroOneway), tuple(self._pyroMethods), tuple(self._pyroAttrs),\
            self.__pyroTimeout, encodedHmac, self._pyroHandshake, self._pyroMaxRetries, self._pyroSerializer

    def __setstate_from_dict__(self, state):
        uri = URI(state[0])
        oneway = set(state[1])
        methods = set(state[2])
        attrs = set(state[3])
        timeout = state[4]
        hmac_key = state[5]
        handshake = state[6]
        max_retries = state[7]
        serializer = None if len(state) < 9 else state[8]
        if hmac_key:
            if hmac_key.startswith("b64:"):
                hmac_key = base64.b64decode(hmac_key[4:].encode("ascii"))
            else:
                raise errors.ProtocolError("hmac encoding error")
        self.__setstate__((uri, oneway, methods, attrs, timeout, hmac_key, handshake, max_retries, serializer))

    def __getstate__(self):
        # for backwards compatibility reasons we also put the timeout and maxretries into the state
        return self._pyroUri, self._pyroOneway, self._pyroMethods, self._pyroAttrs, self.__pyroTimeout,\
               self._pyroHmacKey, self._pyroHandshake, self._pyroMaxRetries, self._pyroSerializer

    def __setstate__(self, state):
        # Note that the timeout and maxretries are also part of the state (for backwards compatibility reasons),
        # but we're not using them here. Instead we get the configured values from the 'local' config.
        self._pyroUri, self._pyroOneway, self._pyroMethods, self._pyroAttrs, _, self._pyroHmacKey, self._pyroHandshake = state[:7]
        self._pyroSerializer = None if len(state) < 9 else state[8]
        self.__pyroTimeout = config.COMMTIMEOUT
        self._pyroMaxRetries = config.MAX_RETRIES
        self._pyroConnection = None
        self._pyroSeq = 0
        self._pyroRawWireResponse = False
        self.__pyroConnLock = threading.RLock()
        self.__async = False

    def __copy__(self):
        uriCopy = URI(self._pyroUri)
        p = type(self)(uriCopy)
        p._pyroOneway = set(self._pyroOneway)
        p._pyroMethods = set(self._pyroMethods)
        p._pyroAttrs = set(self._pyroAttrs)
        p._pyroSerializer = self._pyroSerializer
        p._pyroTimeout = self._pyroTimeout
        p._pyroHandshake = self._pyroHandshake
        p._pyroHmacKey = self._pyroHmacKey
        p._pyroRawWireResponse = self._pyroRawWireResponse
        p._pyroMaxRetries = self._pyroMaxRetries
        p.__async = self.__async
        return p

    def __enter__(self):
        return self

    def __exit__(self, exc_type, exc_value, traceback):
        self._pyroRelease()

    def __eq__(self, other):
        if other is self:
            return True
        return isinstance(other, Proxy) and other._pyroUri == self._pyroUri

    def __ne__(self, other):
        if other and isinstance(other, Proxy):
            return other._pyroUri != self._pyroUri
        return True

    def __hash__(self):
        return hash(self._pyroUri)

    def __dir__(self):
        result = dir(self.__class__) + list(self.__dict__.keys())
        return sorted(set(result) | self._pyroMethods | self._pyroAttrs)

    def _pyroRelease(self):
        """release the connection to the pyro daemon"""
        with self.__pyroConnLock:
            if self._pyroConnection is not None:
                self._pyroConnection.close()
                self._pyroConnection = None
                log.debug("connection released")

    def _pyroBind(self):
        """
        Bind this proxy to the exact object from the uri. That means that the proxy's uri
        will be updated with a direct PYRO uri, if it isn't one yet.
        If the proxy is already bound, it will not bind again.
        """
        return self.__pyroCreateConnection(True)

    def __pyroGetTimeout(self):
        return self.__pyroTimeout

    def __pyroSetTimeout(self, timeout):
        self.__pyroTimeout = timeout
        if self._pyroConnection is not None:
            self._pyroConnection.timeout = timeout

    _pyroTimeout = property(__pyroGetTimeout, __pyroSetTimeout, doc="""
        The timeout in seconds for calls on this proxy. Defaults to ``None``.
        If the timeout expires before the remote method call returns,
        Pyro will raise a :exc:`Pyro4.errors.TimeoutError`""")

    def _pyroInvoke(self, methodname, vargs, kwargs, flags=0, objectId=None):
        """perform the remote method call communication"""
        current_context.response_annotations = {}
        with self.__pyroConnLock:
            if self._pyroConnection is None:
                self.__pyroCreateConnection()
            serializer = util.get_serializer(self._pyroSerializer or config.SERIALIZER)
            annotations = self._pyroAnnotations()
            objectId = objectId or self._pyroConnection.objectId
            if vargs and isinstance(vargs[0], SerializedBlob):
                # special serialization of a 'blob' that stays serialized
                data, compressed, flags = self.__serializeBlobArgs(vargs, kwargs, annotations, flags, objectId, methodname, serializer)
            else:
                # normal serialization of the remote call
                data, compressed = serializer.serializeCall(objectId, methodname, vargs, kwargs, compress=config.COMPRESSION)
            if compressed:
                flags |= message.FLAGS_COMPRESSED
            if methodname in self._pyroOneway:
                flags |= message.FLAGS_ONEWAY
            self._pyroSeq = (self._pyroSeq + 1) & 0xffff
<<<<<<< HEAD
            msg = message.Message(message.MSG_INVOKE, data, serializer.serializer_id, flags, self._pyroSeq, annotations=annotations, hmac_key=self._pyroHmacKey)
=======
            msg = message.Message(message.MSG_INVOKE, data, serializer.serializer_id, flags, self._pyroSeq, annotations=self.__annotations(), hmac_key=self._pyroHmacKey)
>>>>>>> 3190dbcf
            if config.LOGWIRE:
                _log_wiredata(log, "proxy wiredata sending", msg)
            try:
                self._pyroConnection.send(msg.to_bytes())
                del msg  # invite GC to collect the object, don't wait for out-of-scope
                if flags & message.FLAGS_ONEWAY:
                    return None  # oneway call, no response data
                else:
                    msg = message.Message.recv(self._pyroConnection, [message.MSG_RESULT], hmac_key=self._pyroHmacKey)
                    if config.LOGWIRE:
                        _log_wiredata(log, "proxy wiredata received", msg)
                    self.__pyroCheckSequence(msg.seq)
                    if msg.serializer_id != serializer.serializer_id:
                        error = "invalid serializer in response: %d" % msg.serializer_id
                        log.error(error)
                        raise errors.SerializeError(error)
                    if msg.annotations:
                        current_context.response_annotations = msg.annotations
                        self._pyroResponseAnnotations(msg.annotations, msg.type)
                    if self._pyroRawWireResponse:
                        msg.decompress_if_needed()
                        return msg
                    data = serializer.deserializeData(msg.data, compressed=msg.flags & message.FLAGS_COMPRESSED)
                    if msg.flags & message.FLAGS_ITEMSTREAMRESULT:
                        streamId = msg.annotations.get("STRM", b"").decode()
                        if not streamId:
                            raise errors.ProtocolError("result of call is an iterator, but the server is not configured to allow streaming")
                        return _StreamResultIterator(streamId, self)
                    if msg.flags & message.FLAGS_EXCEPTION:
                        if sys.platform == "cli":
                            util.fixIronPythonExceptionForPickle(data, False)
                        raise data
                    else:
                        return data
            except (errors.CommunicationError, KeyboardInterrupt):
                # Communication error during read. To avoid corrupt transfers, we close the connection.
                # Otherwise we might receive the previous reply as a result of a new method call!
                # Special case for keyboardinterrupt: people pressing ^C to abort the client
                # may be catching the keyboardinterrupt in their code. We should probably be on the
                # safe side and release the proxy connection in this case too, because they might
                # be reusing the proxy object after catching the exception...
                self._pyroRelease()
                raise

    def __pyroCheckSequence(self, seq):
        if seq != self._pyroSeq:
            err = "invoke: reply sequence out of sync, got %d expected %d" % (seq, self._pyroSeq)
            log.error(err)
            raise errors.ProtocolError(err)

    def __pyroCreateConnection(self, replaceUri=False):
        """
        Connects this proxy to the remote Pyro daemon. Does connection handshake.
        Returns true if a new connection was made, false if an existing one was already present.
        """
        with self.__pyroConnLock:
            if self._pyroConnection is not None:
                return False  # already connected
            uri = _resolve(self._pyroUri, self._pyroHmacKey)
            # socket connection (normal or Unix domain socket)
            conn = None
            log.debug("connecting to %s", uri)
            connect_location = uri.sockname or (uri.host, uri.port)
            try:
                if self._pyroConnection is not None:
                    return False  # already connected
                sock = socketutil.createSocket(connect=connect_location, reuseaddr=config.SOCK_REUSE, timeout=self.__pyroTimeout, nodelay=config.SOCK_NODELAY)
                conn = socketutil.SocketConnection(sock, uri.object)
                # Do handshake.
                serializer = util.get_serializer(self._pyroSerializer or config.SERIALIZER)
                data = {"handshake": self._pyroHandshake}
                if config.METADATA:
                    # the object id is only used/needed when piggybacking the metadata on the connection response
                    # make sure to pass the resolved object id instead of the logical id
                    data["object"] = uri.object
                    flags = message.FLAGS_META_ON_CONNECT
                else:
                    flags = 0
                data, compressed = serializer.serializeData(data, config.COMPRESSION)
                if compressed:
                    flags |= message.FLAGS_COMPRESSED
                msg = message.Message(message.MSG_CONNECT, data, serializer.serializer_id, flags, self._pyroSeq,
                                      annotations=self.__annotations(False), hmac_key=self._pyroHmacKey)
                if config.LOGWIRE:
                    _log_wiredata(log, "proxy connect sending", msg)
                conn.send(msg.to_bytes())
                msg = message.Message.recv(conn, [message.MSG_CONNECTOK, message.MSG_CONNECTFAIL], hmac_key=self._pyroHmacKey)
                if config.LOGWIRE:
                    _log_wiredata(log, "proxy connect response received", msg)
            except Exception as x:
                if conn:
                    conn.close()
                err = "cannot connect to %s: %s" % (connect_location, x)
                log.error(err)
                if isinstance(x, errors.CommunicationError):
                    raise
                else:
                    ce = errors.CommunicationError(err)
                    if sys.version_info >= (3, 0):
                        ce.__cause__ = x
                    raise ce
            else:
                handshake_response = "?"
                if msg.data:
                    serializer = util.get_serializer_by_id(msg.serializer_id)
                    handshake_response = serializer.deserializeData(msg.data, compressed=msg.flags & message.FLAGS_COMPRESSED)
                if msg.type == message.MSG_CONNECTFAIL:
                    if sys.version_info < (3, 0):
                        error = "connection to %s rejected: %s" % (connect_location, handshake_response.decode())
                    else:
                        error = "connection to %s rejected: %s" % (connect_location, handshake_response)
                    conn.close()
                    log.error(error)
                    raise errors.CommunicationError(error)
                elif msg.type == message.MSG_CONNECTOK:
                    if msg.flags & message.FLAGS_META_ON_CONNECT:
                        self.__processMetadata(handshake_response["meta"])
                        handshake_response = handshake_response["handshake"]
                    self._pyroConnection = conn
                    if replaceUri:
                        self._pyroUri = uri
                    self._pyroValidateHandshake(handshake_response)
                    log.debug("connected to %s - %s", self._pyroUri, conn.family())
                    if msg.annotations:
                        self._pyroResponseAnnotations(msg.annotations, msg.type)
                else:
                    conn.close()
                    err = "cannot connect to %s: invalid msg type %d received" % (connect_location, msg.type)
                    log.error(err)
                    raise errors.ProtocolError(err)
            if config.METADATA:
                # obtain metadata if this feature is enabled, and the metadata is not known yet
                if self._pyroMethods or self._pyroAttrs:
                    log.debug("reusing existing metadata")
                else:
                    self._pyroGetMetadata(uri.object)
            return True

    def _pyroGetMetadata(self, objectId=None, known_metadata=None):
        """
        Get metadata from server (methods, attrs, oneway, ...) and remember them in some attributes of the proxy.
        Usually this will already be known due to the default behavior of the connect handshake, where the
        connect response also includes the metadata.
        """
        objectId = objectId or self._pyroUri.object
        log.debug("getting metadata for object %s", objectId)
        if self._pyroConnection is None and not known_metadata:
            try:
                self.__pyroCreateConnection()
            except errors.PyroError:
                log.error("problem getting metadata: cannot connect")
                raise
            if self._pyroMethods or self._pyroAttrs:
                return  # metadata has already been retrieved as part of creating the connection
        try:
            # invoke the get_metadata method on the daemon
            result = known_metadata or self._pyroInvoke("get_metadata", [objectId], {}, objectId=constants.DAEMON_NAME)
            self.__processMetadata(result)
        except errors.PyroError:
            log.exception("problem getting metadata")
            raise

    def __processMetadata(self, metadata):
        if not metadata:
            return
        self._pyroOneway = set(metadata["oneway"])
        self._pyroMethods = set(metadata["methods"])
        self._pyroAttrs = set(metadata["attrs"])
        if log.isEnabledFor(logging.DEBUG):
            log.debug("from meta: methods=%s, oneway methods=%s, attributes=%s", sorted(self._pyroMethods), sorted(self._pyroOneway), sorted(self._pyroAttrs))
        if not self._pyroMethods and not self._pyroAttrs:
            raise errors.PyroError("remote object doesn't expose any methods or attributes. Did you forget setting @expose on them?")

    def _pyroReconnect(self, tries=100000000):
        """
        (Re)connect the proxy to the daemon containing the pyro object which the proxy is for.
        In contrast to the _pyroBind method, this one first releases the connection (if the proxy is still connected)
        and retries making a new connection until it succeeds or the given amount of tries ran out.
        """
        self._pyroRelease()
        while tries:
            try:
                self.__pyroCreateConnection()
                return
            except errors.CommunicationError:
                tries -= 1
                if tries:
                    time.sleep(2)
        msg = "failed to reconnect"
        log.error(msg)
        raise errors.ConnectionClosedError(msg)

    def _pyroBatch(self):
        """returns a helper class that lets you create batched method calls on the proxy"""
        return _BatchProxyAdapter(self)

    def _pyroAsync(self):
        """returns an async version of the proxy so you can do asynchronous method calls"""
        asyncproxy = self.__copy__()
        asyncproxy.__async = True
        return asyncproxy

    def _pyroInvokeBatch(self, calls, oneway=False):
        flags = message.FLAGS_BATCH
        if oneway:
            flags |= message.FLAGS_ONEWAY
        return self._pyroInvoke("<batch>", calls, None, flags)

    def _pyroAnnotations(self):
        """
        Override to return a dict with custom user annotations to be sent with each request message.
        Code using Pyro 4.56 or newer can skip this and instead set the annotations directly on the context object.
        """
        return {}

    def _pyroResponseAnnotations(self, annotations, msgtype):
        """
        Process any response annotations (dictionary set by the daemon).
        Usually this contains the internal Pyro annotations such as hmac and correlation id,
        and if you override the annotations method in the daemon, can contain your own annotations as well.
        Code using Pyro 4.56 or newer can skip this and instead read the response_annotations directly from the context object.
        """
        pass

    def _pyroValidateHandshake(self, response):
        """
        Process and validate the initial connection handshake response data received from the daemon.
        Simply return without error if everything is ok.
        Raise an exception if something is wrong and the connection should not be made.
        """
        return

<<<<<<< HEAD
    def __serializeBlobArgs(self, vargs, kwargs, annotations, flags, objectId, methodname, serializer):
        """
        Special handling of a "blob" argument that has to stay serialized until explicitly deserialized
        in client code. This allows for efficient, transparent proxies or dispatchers and such.
        """
        if len(vargs) > 1 or kwargs:
            raise errors.SerializeError("if SerializedBlob is used, it must be the only argument")
        blob = vargs[0]
        flags |= message.FLAGS_KEEPSERIALIZED
        # Pass the objectId and methodname separately in an annotation because currently,
        # they are embedded inside the serialized message data. And we're not deserializing that,
        # so we have to have another means of knowing the object and method it is meant for...
        # A better solution is perhaps to split the actual remote method arguments from the
        # control data (object + methodname) but that requires a major protocol change.
        # The code below is not as nice but it works without any protocol change and doesn't
        # require a hack either - so it's actually not bad like this.
        import marshal
        annotations["BLBI"] = marshal.dumps((blob.info, objectId, methodname))
        if blob._contains_blob:
            # directly pass through the already serialized msg data from within the blob
            protocol_msg = blob._data
            data, compressed = protocol_msg.data, protocol_msg.flags & message.FLAGS_COMPRESSED
        else:
            # replaces SerializedBlob argument with the data to be serialized
            data, compressed = serializer.serializeCall(objectId, methodname, blob._data, kwargs, compress=config.COMPRESSION)
        return data, compressed, flags
=======
    def __annotations(self, clear=True):
        annotations = current_context.annotations
        if current_context.correlation_id:
            annotations["CORR"] = current_context.correlation_id.bytes
        else:
            annotations.pop("CORR", None)
        annotations.update(self._pyroAnnotations())
        if clear:
            current_context.annotations = {}
        return annotations
>>>>>>> 3190dbcf


class _StreamResultIterator(object):
    """
    Pyro returns this as a result of a remote call which returns an iterator or generator.
    It is a normal iterable and produces elements on demand from the remote iterator.
    You can simply use it in for loops, list comprehensions etc.
    """
    def __init__(self, streamId, proxy):
        self.streamId = streamId
        self.proxy = proxy
        self.pyroseq = proxy._pyroSeq

    def __iter__(self):
        return self

    def next(self):
        # python 2.x support
        return self.__next__()

    def __next__(self):
        if self.proxy._pyroConnection is None:
            raise errors.ConnectionClosedError("the proxy for this stream result has been closed")
        self.pyroseq += 1
        return self.proxy._pyroInvoke("get_next_stream_item", [self.streamId], {}, objectId=constants.DAEMON_NAME)

    def __del__(self):
        self.close()

    def close(self):
        if self.proxy and self.proxy._pyroConnection is not None:
            if self.pyroseq == self.proxy._pyroSeq:
                # we're still in sync, it's okay to use the same proxy to close this stream
                self.proxy._pyroInvoke("close_stream", [self.streamId], {}, flags=message.FLAGS_ONEWAY, objectId=constants.DAEMON_NAME)
            else:
                # The proxy's sequence number has diverged.
                # One of the reasons this can happen is because this call is being done from python's GC where
                # it decides to gc old iterator objects *during a new call on the proxy*.
                # If we use the same proxy and do a call in between, the other call on the proxy will get an out of sync seq and crash!
                # We create a temporary second proxy to call close_stream on. This is inefficient, but avoids the problem.
                # or use a HACK to decrease the proxy's sequence number by one so it will be unchanged after this call.
                with self.proxy.__copy__() as closingProxy:
                    closingProxy._pyroInvoke("close_stream", [self.streamId], {}, flags=message.FLAGS_ONEWAY, objectId=constants.DAEMON_NAME)
        self.proxy = None


class _BatchedRemoteMethod(object):
    """method call abstraction that is used with batched calls"""

    def __init__(self, calls, name):
        self.__calls = calls
        self.__name = name

    def __getattr__(self, name):
        return _BatchedRemoteMethod(self.__calls, "%s.%s" % (self.__name, name))

    def __call__(self, *args, **kwargs):
        self.__calls.append((self.__name, args, kwargs))


class _BatchProxyAdapter(object):
    """Helper class that lets you batch multiple method calls into one.
    It is constructed with a reference to the normal proxy that will
    carry out the batched calls. Call methods on this object that you want to batch,
    and finally call the batch proxy itself. That call will return a generator
    for the results of every method call in the batch (in sequence)."""

    def __init__(self, proxy):
        self.__proxy = proxy
        self.__calls = []

    def __getattr__(self, name):
        return _BatchedRemoteMethod(self.__calls, name)

    def __enter__(self):
        return self

    def __exit__(self, *args):
        pass

    def __copy__(self):
        copy = type(self)(self.__proxy)
        copy.__calls = list(self.__calls)
        return copy

    def __resultsgenerator(self, results):
        for result in results:
            if isinstance(result, futures._ExceptionWrapper):
                result.raiseIt()  # re-raise the remote exception locally.
            else:
                yield result  # it is a regular result object, yield that and continue.

    def __call__(self, oneway=False, async=False):
        if oneway and async:
            raise errors.PyroError("async oneway calls make no sense")
        if async:
            return _AsyncRemoteMethod(self, "<asyncbatch>", self.__proxy._pyroMaxRetries)()
        else:
            results = self.__proxy._pyroInvokeBatch(self.__calls, oneway)
            self.__calls = []  # clear for re-use
            if not oneway:
                return self.__resultsgenerator(results)

    def _pyroInvoke(self, name, args, kwargs):
        # ignore all parameters, we just need to execute the batch
        results = self.__proxy._pyroInvokeBatch(self.__calls)
        self.__calls = []  # clear for re-use
        return self.__resultsgenerator(results)


class _AsyncRemoteMethod(object):
    """async method call abstraction (call will run in a background thread)"""
    def __init__(self, proxy, name, max_retries):
        self.__proxy = proxy
        self.__name = name
        self.__max_retries = max_retries

    def __getattr__(self, name):
        return _AsyncRemoteMethod(self.__proxy, "%s.%s" % (self.__name, name), self.__max_retries)

    def __call__(self, *args, **kwargs):
        result = futures.FutureResult()
        thread = threading.Thread(target=self.__asynccall, args=(result, args, kwargs))
        thread.setDaemon(True)
        thread.start()
        return result

    def __asynccall(self, asyncresult, args, kwargs):
        for attempt in range(self.__max_retries + 1):
            try:
                # use a copy of the proxy otherwise calls would still be done in sequence,
                # and use contextmanager to close the proxy after we're done
                with self.__proxy.__copy__() as proxy:
                    value = proxy._pyroInvoke(self.__name, args, kwargs)
                asyncresult.value = value
                return
            except (errors.ConnectionClosedError, errors.TimeoutError) as x:
                # only retry for recoverable network errors
                if attempt >= self.__max_retries:
                    # ignore any exceptions here, return them as part of the async result instead
                    asyncresult.value = futures._ExceptionWrapper(x)
                    return
            except Exception as x:
                # ignore any exceptions here, return them as part of the async result instead
                asyncresult.value = futures._ExceptionWrapper(x)
                return


def batch(proxy):
    """convenience method to get a batch proxy adapter"""
    return proxy._pyroBatch()


def async(proxy):
    """convenience method to get an async proxy"""
    return proxy._pyroAsync()


def pyroObjectToAutoProxy(obj):
    """reduce function that automatically replaces Pyro objects by a Proxy"""
    if config.AUTOPROXY:
        daemon = getattr(obj, "_pyroDaemon", None)
        if daemon:
            # only return a proxy if the object is a registered pyro object
            return daemon.proxyFor(obj)
    return obj


# decorators

def callback(method):
    """
    decorator to mark a method to be a 'callback'. This will make Pyro
    raise any errors also on the callback side, and not only on the side
    that does the callback call.
    """
    method._pyroCallback = True
    return method


def oneway(method):
    """
    decorator to mark a method to be oneway (client won't wait for a response)
    """
    method._pyroOneway = True
    return method


def expose(method_or_class):
    """
    Decorator to mark a method or class to be exposed for remote calls (relevant when REQUIRE_EXPOSE=True)
    You can apply it to a method or a class as a whole.
    If you need to change the default instance mode or instance creator, also use a @behavior decorator.
    """
    if inspect.isdatadescriptor(method_or_class):
        func = method_or_class.fget or method_or_class.fset or method_or_class.fdel
        if util.is_private_attribute(func.__name__):
            raise AttributeError("exposing private names (starting with _) is not allowed")
        func._pyroExposed = True
        return method_or_class
    if util.is_private_attribute(method_or_class.__name__):
        raise AttributeError("exposing private names (starting with _) is not allowed")
    if inspect.isclass(method_or_class):
        clazz = method_or_class
        log.debug("exposing all members of %r", clazz)
        for name in clazz.__dict__:
            if util.is_private_attribute(name):
                continue
            thing = getattr(clazz, name)
            if inspect.isfunction(thing):
                thing._pyroExposed = True
            elif inspect.ismethod(thing):
                thing.__func__._pyroExposed = True
            elif inspect.isdatadescriptor(thing):
                if getattr(thing, "fset", None):
                    thing.fset._pyroExposed = True
                if getattr(thing, "fget", None):
                    thing.fget._pyroExposed = True
                if getattr(thing, "fdel", None):
                    thing.fdel._pyroExposed = True
        clazz._pyroExposed = True
        return clazz
    method_or_class._pyroExposed = True
    return method_or_class


def behavior(instance_mode="session", instance_creator=None):
    """
    Decorator to specify the server behavior of your Pyro class.
    """
    def _behavior(clazz):
        if not inspect.isclass(clazz):
            raise TypeError("behavior decorator can only be used on a class")
        if instance_mode not in ("single", "session", "percall"):
            raise ValueError("invalid instance mode: "+instance_mode)
        if instance_creator and not callable(instance_creator):
            raise TypeError("instance_creator must be a callable")
        clazz._pyroInstancing = (instance_mode, instance_creator)
        return clazz
    if not isinstance(instance_mode, basestring):
        raise SyntaxError("behavior decorator is missing argument(s)")
    return _behavior


@expose
class DaemonObject(object):
    """The part of the daemon that is exposed as a Pyro object."""

    def __init__(self, daemon):
        self.daemon = daemon

    def registered(self):
        """returns a list of all object names registered in this daemon"""
        return list(self.daemon.objectsById.keys())

    def ping(self):
        """a simple do-nothing method for testing purposes"""
        pass

    def info(self):
        """return some descriptive information about the daemon"""
        return "%s bound on %s, NAT %s, %d objects registered. Servertype: %s" % (
            constants.DAEMON_NAME, self.daemon.locationStr, self.daemon.natLocationStr,
            len(self.daemon.objectsById), self.daemon.transportServer)

    def get_metadata(self, objectId, as_lists=False):
        """
        Get metadata for the given object (exposed methods, oneways, attributes).
        If you get an error in your proxy saying that 'DaemonObject' has no attribute 'get_metadata',
        you're probably connecting to an older Pyro version (4.26 or earlier).
        Either upgrade the Pyro version or set METADATA config item to False in your client code.
        """
        obj = self.daemon.objectsById.get(objectId)
        if obj is not None:
            metadata = util.get_exposed_members(obj, only_exposed=config.REQUIRE_EXPOSE, as_lists=as_lists)
            if config.REQUIRE_EXPOSE and not metadata["methods"] and not metadata["attrs"]:
                # Something seems wrong: nothing is remotely exposed.
                # Possibly because older code not using @expose is now running with a more recent Pyro version
                # where @expose is mandatory in the default configuration. Give a hint to the user.
                warnings.warn("Class %r doesn't expose any methods or attributes. Did you forget setting @expose on them?" % type(obj))
            return metadata
        else:
            log.debug("unknown object requested: %s", objectId)
            raise errors.DaemonError("unknown object")

    def get_next_stream_item(self, streamId):
        if streamId not in self.daemon.streaming_responses:
            raise errors.PyroError("item stream terminated")
        client, timestamp, linger_timestamp, stream = self.daemon.streaming_responses[streamId]
        if client is None:
            # reset client connection association (can be None if proxy disconnected)
            self.daemon.streaming_responses[streamId] = (current_context.client, timestamp, 0, stream)
        try:
            return next(stream)
        except Exception:
            del self.daemon.streaming_responses[streamId]
            raise

    def close_stream(self, streamId):
        if streamId in self.daemon.streaming_responses:
            del self.daemon.streaming_responses[streamId]


class Daemon(object):
    """
    Pyro daemon. Contains server side logic and dispatches incoming remote method calls
    to the appropriate objects.
    """

    def __init__(self, host=None, port=0, unixsocket=None, nathost=None, natport=None, interface=DaemonObject):
        if host is None:
            host = config.HOST
        if nathost is None:
            nathost = config.NATHOST
        if natport is None:
            natport = config.NATPORT or None
        if nathost and unixsocket:
            raise ValueError("cannot use nathost together with unixsocket")
        if (nathost is None) ^ (natport is None):
            raise ValueError("must provide natport with nathost")
        if config.SERVERTYPE == "thread":
            self.transportServer = SocketServer_Threadpool()
        elif config.SERVERTYPE == "multiplex":
            self.transportServer = SocketServer_Multiplex()
        else:
            raise errors.PyroError("invalid server type '%s'" % config.SERVERTYPE)
        self.__mustshutdown = threading.Event()
        self.__mustshutdown.set()
        self.__loopstopped = threading.Event()
        self.__loopstopped.set()
        self.transportServer.init(self, host, port, unixsocket)
        #: The location (str of the form ``host:portnumber``) on which the Daemon is listening
        self.locationStr = self.transportServer.locationStr
        log.debug("daemon created on %s - %s (pid %d)", self.locationStr, socketutil.family_str(self.transportServer.sock), os.getpid())
        natport_for_loc = natport
        if natport == 0:
            # expose internal port number as NAT port as well. (don't use port because it could be 0 and will be chosen by the OS)
            natport_for_loc = int(self.locationStr.split(":")[1])
        #: The NAT-location (str of the form ``nathost:natportnumber``) on which the Daemon is exposed for use with NAT-routing
        self.natLocationStr = "%s:%d" % (nathost, natport_for_loc) if nathost else None
        if self.natLocationStr:
            log.debug("NAT address is %s", self.natLocationStr)
        pyroObject = interface(self)
        pyroObject._pyroId = constants.DAEMON_NAME
        #: Dictionary from Pyro object id to the actual Pyro object registered by this id
        self.objectsById = {pyroObject._pyroId: pyroObject}
        # assert that the configured serializers are available, and remember their ids:
        self.__serializer_ids = {util.get_serializer(ser_name).serializer_id for ser_name in config.SERIALIZERS_ACCEPTED}
        log.debug("accepted serializers: %s" % config.SERIALIZERS_ACCEPTED)
        log.debug("pyro protocol version: %d  pickle version: %d" % (constants.PROTOCOL_VERSION, config.PICKLE_PROTOCOL_VERSION))
        self.__pyroHmacKey = None
        self._pyroInstances = {}   # pyro objects for instance_mode=single (singletons, just one per daemon)
        self.streaming_responses = {}   # stream_id -> (client, creation_timestamp, linger_timestamp, stream)
        self.housekeeper_lock = threading.Lock()
        self.__mustshutdown.clear()

    @property
    def _pyroHmacKey(self):
        return self.__pyroHmacKey

    @_pyroHmacKey.setter
    def _pyroHmacKey(self, value):
        # if needed, convert the hmac value to bytes first
        if value and sys.version_info >= (3, 0) and type(value) is not bytes:
            value = value.encode("utf-8")  # convert to bytes
        self.__pyroHmacKey = value

    @property
    def sock(self):
        """the server socket used by the daemon"""
        return self.transportServer.sock

    @property
    def sockets(self):
        """list of all sockets used by the daemon (server socket and all active client sockets)"""
        return self.transportServer.sockets

    @property
    def selector(self):
        """the multiplexing selector used, if using the multiplex server type"""
        return self.transportServer.selector

    @staticmethod
    def serveSimple(objects, host=None, port=0, daemon=None, ns=True, verbose=True):
        """
        Basic method to fire up a daemon (or supply one yourself).
        objects is a dict containing objects to register as keys, and
        their names (or None) as values. If ns is true they will be registered
        in the naming server as well, otherwise they just stay local.
        If you need to publish on a unix domain socket you can't use this shortcut method.
        See the documentation on 'publishing objects' (in chapter: Servers) for more details.
        """
        if daemon is None:
            daemon = Daemon(host, port)
        with daemon:
            if ns:
                ns = _locateNS()
            for obj, name in objects.items():
                if ns:
                    localname = None  # name is used for the name server
                else:
                    localname = name  # no name server, use name in daemon
                uri = daemon.register(obj, localname)
                if verbose:
                    print("Object {0}:\n    uri = {1}".format(repr(obj), uri))
                if name and ns:
                    ns.register(name, uri)
                    if verbose:
                        print("    name = {0}".format(name))
            if verbose:
                print("Pyro daemon running.")
            daemon.requestLoop()

    def requestLoop(self, loopCondition=lambda: True):
        """
        Goes in a loop to service incoming requests, until someone breaks this
        or calls shutdown from another thread.
        """
        self.__mustshutdown.clear()
        log.info("daemon %s entering requestloop", self.locationStr)
        try:
            self.__loopstopped.clear()
            condition = lambda: not self.__mustshutdown.isSet() and loopCondition()
            self.transportServer.loop(loopCondition=condition)
        finally:
            self.__loopstopped.set()
        log.debug("daemon exits requestloop")

    def events(self, eventsockets):
        """for use in an external event loop: handle any requests that are pending for this daemon"""
        return self.transportServer.events(eventsockets)

    def shutdown(self):
        """Cleanly terminate a daemon that is running in the requestloop."""
        log.debug("daemon shutting down")
        self.streaming_responses = {}
        time.sleep(0.02)
        self.__mustshutdown.set()
        if self.transportServer:
            self.transportServer.shutdown()
            time.sleep(0.02)
        self.close()
        self.__loopstopped.wait(timeout=5)  # use timeout to avoid deadlock situations

    @property
    def _shutting_down(self):
        return self.__mustshutdown.is_set()

    def _handshake(self, conn, denied_reason=None):
        """
        Perform connection handshake with new clients.
        Client sends a MSG_CONNECT message with a serialized data payload.
        If all is well, return with a CONNECT_OK message.
        The reason we're not doing this with a MSG_INVOKE method call on the daemon
        (like when retrieving the metadata) is because we need to force the clients
        to get past an initial connect handshake before letting them invoke any method.
        Return True for successful handshake, False if something was wrong.
        If a denied_reason is given, the handshake will fail with the given reason.
        """
        serializer_id = util.MarshalSerializer.serializer_id
        msg_seq = 0
        try:
            msg = message.Message.recv(conn, [message.MSG_CONNECT], hmac_key=self._pyroHmacKey)
            msg_seq = msg.seq
            if denied_reason:
                raise Exception(denied_reason)
            if config.LOGWIRE:
                _log_wiredata(log, "daemon handshake received", msg)
            if msg.serializer_id not in self.__serializer_ids:
                raise errors.SerializeError("message used serializer that is not accepted: %d" % msg.serializer_id)
            if "CORR" in msg.annotations:
                current_context.correlation_id = uuid.UUID(bytes=msg.annotations["CORR"])
            else:
                current_context.correlation_id = uuid.uuid4()
            serializer_id = msg.serializer_id
            serializer = util.get_serializer_by_id(serializer_id)
            data = serializer.deserializeData(msg.data, msg.flags & message.FLAGS_COMPRESSED)
            handshake_response = self.validateHandshake(conn, data["handshake"])
            if msg.flags & message.FLAGS_META_ON_CONNECT:
                # Usually this flag will be enabled, which results in including the object metadata
                # in the handshake response. This avoids a separate remote call to get_metadata.
                flags = message.FLAGS_META_ON_CONNECT
                handshake_response = {
                    "handshake": handshake_response,
                    "meta": self.objectsById[constants.DAEMON_NAME].get_metadata(data["object"], as_lists=True)
                }
            else:
                flags = 0
            data, compressed = serializer.serializeData(handshake_response, config.COMPRESSION)
            msgtype = message.MSG_CONNECTOK
            if compressed:
                flags |= message.FLAGS_COMPRESSED
        except errors.ConnectionClosedError:
            log.debug("handshake failed, connection closed early")
            return False
        except Exception as x:
            log.debug("handshake failed, reason:", exc_info=True)
            serializer = util.get_serializer_by_id(serializer_id)
            data, compressed = serializer.serializeData(str(x), False)
            msgtype = message.MSG_CONNECTFAIL
            flags = message.FLAGS_COMPRESSED if compressed else 0
        # We need a minimal amount of response data or the socket will remain blocked
        # on some systems... (messages smaller than 40 bytes)
        msg = message.Message(msgtype, data, serializer_id, flags, msg_seq, annotations=self.__annotations(), hmac_key=self._pyroHmacKey)
        if config.LOGWIRE:
            _log_wiredata(log, "daemon handshake response", msg)
        conn.send(msg.to_bytes())
        return msg.type == message.MSG_CONNECTOK

    def validateHandshake(self, conn, data):
        """
        Override this to create a connection validator for new client connections.
        It should return a response data object normally if the connection is okay,
        or should raise an exception if the connection should be denied.
        """
        return "hello"

    def clientDisconnect(self, conn):
        """
        Override this to handle a client disconnect.
        Conn is the SocketConnection object that was disconnected.
        """
        pass

    def handleRequest(self, conn):
        """
        Handle incoming Pyro request. Catches any exception that may occur and
        wraps it in a reply to the calling side, as to not make this server side loop
        terminate due to exceptions caused by remote invocations.
        """
        request_flags = 0
        request_seq = 0
        request_serializer_id = util.MarshalSerializer.serializer_id
        wasBatched = False
        isCallback = False
        try:
            msg = message.Message.recv(conn, [message.MSG_INVOKE, message.MSG_PING], hmac_key=self._pyroHmacKey)
        except errors.CommunicationError as x:
            # we couldn't even get data from the client, this is an immediate error
            # log.info("error receiving data from client %s: %s", conn.sock.getpeername(), x)
            raise x
        try:
            request_flags = msg.flags
            request_seq = msg.seq
            request_serializer_id = msg.serializer_id
            current_context.correlation_id = uuid.UUID(bytes=msg.annotations["CORR"]) if "CORR" in msg.annotations else uuid.uuid4()
            if config.LOGWIRE:
                _log_wiredata(log, "daemon wiredata received", msg)
            if msg.type == message.MSG_PING:
                # return same seq, but ignore any data (it's a ping, not an echo). Nothing is deserialized.
                msg = message.Message(message.MSG_PING, b"pong", msg.serializer_id, 0, msg.seq, annotations=self.__annotations(), hmac_key=self._pyroHmacKey)
                if config.LOGWIRE:
                    _log_wiredata(log, "daemon wiredata sending", msg)
                conn.send(msg.to_bytes())
                return
            if msg.serializer_id not in self.__serializer_ids:
                raise errors.SerializeError("message used serializer that is not accepted: %d" % msg.serializer_id)
            serializer = util.get_serializer_by_id(msg.serializer_id)
            if request_flags & message.FLAGS_KEEPSERIALIZED:
                # pass on the wire protocol message blob unchanged
                objId, method, vargs, kwargs = self.__deserializeBlobArgs(msg)
            else:
                # normal deserialization of remote call arguments
                objId, method, vargs, kwargs = serializer.deserializeCall(msg.data, compressed=msg.flags & message.FLAGS_COMPRESSED)
            current_context.client = conn
            current_context.client_sock_addr = conn.sock.getpeername()   # store this because on oneway calls the socket will be disconnected
            current_context.seq = msg.seq
            current_context.annotations = msg.annotations
            current_context.msg_flags = msg.flags
            current_context.serializer_id = msg.serializer_id
            del msg  # invite GC to collect the object, don't wait for out-of-scope
            obj = self.objectsById.get(objId)
            if obj is not None:
                if inspect.isclass(obj):
                    obj = self._getInstance(obj, conn)
                if request_flags & message.FLAGS_BATCH:
                    # batched method calls, loop over them all and collect all results
                    data = []
                    for method, vargs, kwargs in vargs:
                        method = util.getAttribute(obj, method)
                        try:
                            result = method(*vargs, **kwargs)  # this is the actual method call to the Pyro object
                        except Exception:
                            xt, xv = sys.exc_info()[0:2]
                            log.debug("Exception occurred while handling batched request: %s", xv)
                            xv._pyroTraceback = util.formatTraceback(detailed=config.DETAILED_TRACEBACK)
                            if sys.platform == "cli":
                                util.fixIronPythonExceptionForPickle(xv, True)  # piggyback attributes
                            data.append(futures._ExceptionWrapper(xv))
                            break  # stop processing the rest of the batch
                        else:
                            data.append(result)    # note that we don't support streaming results in batch mode
                    wasBatched = True
                else:
                    # normal single method call
                    if method == "__getattr__":
                        # special case for direct attribute access (only exposed @properties are accessible)
                        data = util.get_exposed_property_value(obj, vargs[0], only_exposed=config.REQUIRE_EXPOSE)
                    elif method == "__setattr__":
                        # special case for direct attribute access (only exposed @properties are accessible)
                        data = util.set_exposed_property_value(obj, vargs[0], vargs[1], only_exposed=config.REQUIRE_EXPOSE)
                    else:
                        method = util.getAttribute(obj, method)
                        if request_flags & message.FLAGS_ONEWAY and config.ONEWAY_THREADED:
                            # oneway call to be run inside its own thread
                            _OnewayCallThread(target=method, args=vargs, kwargs=kwargs).start()
                        else:
                            isCallback = getattr(method, "_pyroCallback", False)
                            data = method(*vargs, **kwargs)  # this is the actual method call to the Pyro object
                            if not request_flags & message.FLAGS_ONEWAY:
                                isStream, data = self._streamResponse(data, conn)
                                if isStream:
                                    # throw an exception as well as setting message flags
                                    # this way, it is backwards compatible with older pyro versions.
                                    exc = errors.ProtocolError("result of call is an iterator")
                                    ann = {"STRM": data.encode()} if data else {}
                                    self._sendExceptionResponse(conn, request_seq, serializer.serializer_id, exc, None,
                                                                annotations=ann, flags=message.FLAGS_ITEMSTREAMRESULT)
                                    return
            else:
                log.debug("unknown object requested: %s", objId)
                raise errors.DaemonError("unknown object")
            if request_flags & message.FLAGS_ONEWAY:
                return  # oneway call, don't send a response
            else:
                data, compressed = serializer.serializeData(data, compress=config.COMPRESSION)
                response_flags = 0
                if compressed:
                    response_flags |= message.FLAGS_COMPRESSED
                if wasBatched:
                    response_flags |= message.FLAGS_BATCH
                msg = message.Message(message.MSG_RESULT, data, serializer.serializer_id, response_flags, request_seq,
                                      annotations=self.__annotations(), hmac_key=self._pyroHmacKey)
                current_context.response_annotations = {}
                if config.LOGWIRE:
                    _log_wiredata(log, "daemon wiredata sending", msg)
                conn.send(msg.to_bytes())
        except Exception:
            xt, xv = sys.exc_info()[0:2]
            msg = getattr(xv, "pyroMsg", None)
            if msg:
                request_seq = msg.seq
                request_serializer_id = msg.serializer_id
            if xt is not errors.ConnectionClosedError:
                if xt is not StopIteration:
                    log.debug("Exception occurred while handling request: %r", xv)
                if not request_flags & message.FLAGS_ONEWAY:
                    if isinstance(xv, errors.SerializeError) or not isinstance(xv, errors.CommunicationError):
                        # only return the error to the client if it wasn't a oneway call, and not a communication error
                        # (in these cases, it makes no sense to try to report the error back to the client...)
                        tblines = util.formatTraceback(detailed=config.DETAILED_TRACEBACK)
                        self._sendExceptionResponse(conn, request_seq, request_serializer_id, xv, tblines)
            if isCallback or isinstance(xv, (errors.CommunicationError, errors.SecurityError)):
                raise  # re-raise if flagged as callback, communication or security error.

    def _clientDisconnect(self, conn):
        if config.ITER_STREAM_LINGER > 0:
            # client goes away, keep streams around for a bit longer (allow reconnect)
            for streamId in list(self.streaming_responses):
                info = self.streaming_responses.get(streamId, None)
                if info and info[0] is conn:
                    _, timestamp, _, stream = info
                    self.streaming_responses[streamId] = (None, timestamp, time.time(), stream)
        else:
            # client goes away, close any streams it had open as well
            for streamId in list(self.streaming_responses):
                info = self.streaming_responses.get(streamId, None)
                if info and info[0] is conn:
                    del self.streaming_responses[streamId]
        self.clientDisconnect(conn)  # user overridable hook

    def _housekeeping(self):
        """
        Perform periodical housekeeping actions (cleanups etc)
        """
        if self._shutting_down:
            return
        with self.housekeeper_lock:
            if self.streaming_responses:
                if config.ITER_STREAM_LIFETIME > 0:
                    # cleanup iter streams that are past their lifetime
                    for streamId in list(self.streaming_responses.keys()):
                        info = self.streaming_responses.get(streamId, None)
                        if info:
                            last_use_period = time.time() - info[1]
                            if 0 < config.ITER_STREAM_LIFETIME < last_use_period:
                                del self.streaming_responses[streamId]
                if config.ITER_STREAM_LINGER > 0:
                    # cleanup iter streams that are past their linger time
                    for streamId in list(self.streaming_responses.keys()):
                        info = self.streaming_responses.get(streamId, None)
                        if info and info[2]:
                            linger_period = time.time() - info[2]
                            if linger_period > config.ITER_STREAM_LINGER:
                                del self.streaming_responses[streamId]
            self.housekeeping()

    def housekeeping(self):
        """
        Override this to add custom periodic housekeeping (cleanup) logic.
        This will be called every few seconds by the running daemon's request loop.
        """
        pass

    def _getInstance(self, clazz, conn):
        """
        Find or create a new instance of the class
        """
        def createInstance(clazz, creator):
            try:
                if creator:
                    obj = creator(clazz)
                    if isinstance(obj, clazz):
                        return obj
                    raise TypeError("instance creator returned object of different type")
                return clazz()
            except Exception:
                log.exception("could not create pyro object instance")
                raise
        instance_mode, instance_creator = clazz._pyroInstancing
        if instance_mode == "single":
            # create and use one singleton instance of this class (not a global singleton, just exactly one per daemon)
            instance = self._pyroInstances.get(clazz)
            if not instance:
                log.debug("instancemode %s: creating new pyro object for %s", instance_mode, clazz)
                instance = createInstance(clazz, instance_creator)
                self._pyroInstances[clazz] = instance
            return instance
        elif instance_mode == "session":
            # Create and use one instance for this proxy connection
            # the instances are kept on the connection object.
            # (this is the default instance mode when using new style @expose)
            instance = conn.pyroInstances.get(clazz)
            if not instance:
                log.debug("instancemode %s: creating new pyro object for %s", instance_mode, clazz)
                instance = createInstance(clazz, instance_creator)
                conn.pyroInstances[clazz] = instance
            return instance
        elif instance_mode == "percall":
            # create and use a new instance just for this call
            log.debug("instancemode %s: creating new pyro object for %s", instance_mode, clazz)
            return createInstance(clazz, instance_creator)
        else:
            raise errors.DaemonError("invalid instancemode in registered class")

    def _sendExceptionResponse(self, connection, seq, serializer_id, exc_value, tbinfo, flags=0, annotations=None):
        """send an exception back including the local traceback info"""
        exc_value._pyroTraceback = tbinfo
        if sys.platform == "cli":
            util.fixIronPythonExceptionForPickle(exc_value, True)  # piggyback attributes
        serializer = util.get_serializer_by_id(serializer_id)
        try:
            data, compressed = serializer.serializeData(exc_value)
        except:
            # the exception object couldn't be serialized, use a generic PyroError instead
            xt, xv, tb = sys.exc_info()
            msg = "Error serializing exception: %s. Original exception: %s: %s" % (str(xv), type(exc_value), str(exc_value))
            exc_value = errors.PyroError(msg)
            exc_value._pyroTraceback = tbinfo
            if sys.platform == "cli":
                util.fixIronPythonExceptionForPickle(exc_value, True)  # piggyback attributes
            data, compressed = serializer.serializeData(exc_value)
        flags |= message.FLAGS_EXCEPTION
        if compressed:
            flags |= message.FLAGS_COMPRESSED
        annotations = dict(annotations or {})
        annotations.update(self.annotations())
        msg = message.Message(message.MSG_RESULT, data, serializer.serializer_id, flags, seq, annotations=annotations, hmac_key=self._pyroHmacKey)
        if config.LOGWIRE:
            _log_wiredata(log, "daemon wiredata sending (error response)", msg)
        connection.send(msg.to_bytes())

    def register(self, obj_or_class, objectId=None, force=False):
        """
        Register a Pyro object under the given id. Note that this object is now only
        known inside this daemon, it is not automatically available in a name server.
        This method returns a URI for the registered object.
        Pyro checks if an object is already registered, unless you set force=True.
        You can register a class or an object (instance) directly.
        For a class, Pyro will create instances of it to handle the remote calls according
        to the instance_mode (set via @expose on the class). The default there is one object
        per session (=proxy connection). If you register an object directly, Pyro will use
        that single object for *all* remote calls.
        """
        if objectId:
            if not isinstance(objectId, basestring):
                raise TypeError("objectId must be a string or None")
        else:
            objectId = "obj_" + uuid.uuid4().hex  # generate a new objectId
        if inspect.isclass(obj_or_class):
            if not hasattr(obj_or_class, "_pyroInstancing"):
                obj_or_class._pyroInstancing = ("session", None)
        if not force:
            if hasattr(obj_or_class, "_pyroId") and obj_or_class._pyroId != "":  # check for empty string is needed for Cython
                raise errors.DaemonError("object or class already has a Pyro id")
            if objectId in self.objectsById:
                raise errors.DaemonError("an object or class is already registered with that id")
        # set some pyro attributes
        obj_or_class._pyroId = objectId
        obj_or_class._pyroDaemon = self
        if config.AUTOPROXY:
            # register a custom serializer for the type to automatically return proxies
            # we need to do this for all known serializers
            for ser in util._serializers.values():
                ser.register_type_replacement(type(obj_or_class), pyroObjectToAutoProxy)
        # register the object/class in the mapping
        self.objectsById[obj_or_class._pyroId] = obj_or_class
        return self.uriFor(objectId)

    def unregister(self, objectOrId):
        """
        Remove a class or object from the known objects inside this daemon.
        You can unregister the class/object directly, or with its id.
        """
        if objectOrId is None:
            raise ValueError("object or objectid argument expected")
        if not isinstance(objectOrId, basestring):
            objectId = getattr(objectOrId, "_pyroId", None)
            if objectId is None:
                raise errors.DaemonError("object isn't registered")
        else:
            objectId = objectOrId
            objectOrId = None
        if objectId == constants.DAEMON_NAME:
            return
        if objectId in self.objectsById:
            del self.objectsById[objectId]
            if objectOrId is not None:
                del objectOrId._pyroId
                del objectOrId._pyroDaemon
                # Don't remove the custom type serializer because there may be
                # other registered objects of the same type still depending on it.

    def uriFor(self, objectOrId, nat=True):
        """
        Get a URI for the given object (or object id) from this daemon.
        Only a daemon can hand out proper uris because the access location is
        contained in them.
        Note that unregistered objects cannot be given an uri, but unregistered
        object names can (it's just a string we're creating in that case).
        If nat is set to False, the configured NAT address (if any) is ignored and it will
        return an URI for the internal address.
        """
        if not isinstance(objectOrId, basestring):
            objectOrId = getattr(objectOrId, "_pyroId", None)
            if objectOrId is None or objectOrId not in self.objectsById:
                raise errors.DaemonError("object isn't registered in this daemon")
        if nat:
            loc = self.natLocationStr or self.locationStr
        else:
            loc = self.locationStr
        return URI("PYRO:%s@%s" % (objectOrId, loc))

    def resetMetadataCache(self, objectOrId, nat=True):
        """Reset cache of metadata when a Daemon has available methods/attributes
        dynamically updated.  Clients will have to get a new proxy to see changes"""
        uri = self.uriFor(objectOrId, nat)
        # can only be cached if registered, else no-op
        if uri.object in self.objectsById:
            registered_object = self.objectsById[uri.object]
            # Clear cache regardless of how it is accessed
            util.reset_exposed_members(registered_object, config.REQUIRE_EXPOSE, as_lists=True)
            util.reset_exposed_members(registered_object, config.REQUIRE_EXPOSE, as_lists=False)

    def proxyFor(self, objectOrId, nat=True):
        """
        Get a fully initialized Pyro Proxy for the given object (or object id) for this daemon.
        If nat is False, the configured NAT address (if any) is ignored.
        The object or id must be registered in this daemon, or you'll get an exception.
        (you can't get a proxy for an unknown object)
        """
        uri = self.uriFor(objectOrId, nat)
        proxy = Proxy(uri)
        try:
            registered_object = self.objectsById[uri.object]
        except KeyError:
            raise errors.DaemonError("object isn't registered in this daemon")
        meta = util.get_exposed_members(registered_object, only_exposed=config.REQUIRE_EXPOSE)
        proxy._pyroGetMetadata(known_metadata=meta)
        return proxy

    def close(self):
        """Close down the server and release resources"""
        self.__mustshutdown.set()
        self.streaming_responses = {}
        if self.transportServer:
            log.debug("daemon closing")
            self.transportServer.close()
            self.transportServer = None

    def annotations(self):
        """Override to return a dict with custom user annotations to be sent with each response message."""
        return {}

    def combine(self, daemon):
        """
        Combines the event loop of the other daemon in the current daemon's loop.
        You can then simply run the current daemon's requestLoop to serve both daemons.
        This works fine on the multiplex server type, but doesn't work with the threaded server type.
        """
        log.debug("combining event loop with other daemon")
        self.transportServer.combine_loop(daemon.transportServer)

    def __annotations(self):
        annotations = current_context.response_annotations
        if current_context.correlation_id:
            annotations["CORR"] = current_context.correlation_id.bytes
        else:
            annotations.pop("CORR", None)
        annotations.update(self.annotations())
        return annotations

    def __repr__(self):
        if hasattr(self, "locationStr"):
            family = socketutil.family_str(self.sock)
            return "<%s.%s at 0x%x; %s - %s; %d objects>" % (self.__class__.__module__, self.__class__.__name__,
                                                             id(self), self.locationStr, family, len(self.objectsById))
        else:
            # daemon objects may come back from serialized form without being properly initialized (by design)
            return "<%s.%s at 0x%x; unusable>" % (self.__class__.__module__, self.__class__.__name__, id(self))

    def __enter__(self):
        if not self.transportServer:
            raise errors.PyroError("cannot reuse this object")
        return self

    def __exit__(self, exc_type, exc_value, traceback):
        self.close()

    def __getstate__(self):
        # A little hack to make it possible to serialize Pyro objects, because they can reference a daemon,
        # but it is not meant to be able to properly serialize/deserialize Daemon objects.
        return {}

    def __getstate_for_dict__(self):
        return tuple(self.__getstate__())

    def __setstate_from_dict__(self, state):
        pass

    if sys.version_info < (3, 0):
        __lazy_dict_iterator_types = (type({}.iterkeys()), type({}.itervalues()), type({}.iteritems()))
    else:
        __lazy_dict_iterator_types = (type({}.keys()), type({}.values()), type({}.items()))

    def _streamResponse(self, data, client):
        if isinstance(data, collections.Iterator) or inspect.isgenerator(data):
            if config.ITER_STREAMING:
                if type(data) in self.__lazy_dict_iterator_types:
                    raise errors.PyroError("won't serialize or stream lazy dict iterators, convert to list yourself")
                stream_id = str(uuid.uuid4())
                self.streaming_responses[stream_id] = (client, time.time(), 0, data)
                return True, stream_id
            return True, None
        return False, data

    def __deserializeBlobArgs(self, protocolmsg):
        import marshal
        blobinfo, objId, method = marshal.loads(protocolmsg.annotations["BLBI"])
        blob = SerializedBlob(blobinfo, protocolmsg)
        blob._contains_blob = True
        return objId, method, (blob,), {}  # object, method, vargs, kwargs


# serpent serializer initialization

try:
    import serpent

    def pyro_class_serpent_serializer(obj, serializer, stream, level):
        # Override the default way that a Pyro URI/proxy/daemon is serialized.
        # Because it defines a __getstate__ it would otherwise just become a tuple,
        # and not be deserialized as a class.
        d = util.SerializerBase.class_to_dict(obj)
        serializer.ser_builtins_dict(d, stream, level)

    # register the special serializers for the pyro objects with Serpent
    serpent.register_class(URI, pyro_class_serpent_serializer)
    serpent.register_class(Proxy, pyro_class_serpent_serializer)
    serpent.register_class(Daemon, pyro_class_serpent_serializer)
    serpent.register_class(futures._ExceptionWrapper, pyro_class_serpent_serializer)
except ImportError:
    pass


def serialize_core_object_to_dict(obj):
    return {
        "__class__": "Pyro4.core." + obj.__class__.__name__,
        "state": obj.__getstate_for_dict__()
    }


util.SerializerBase.register_class_to_dict(URI, serialize_core_object_to_dict, serpent_too=False)
util.SerializerBase.register_class_to_dict(Proxy, serialize_core_object_to_dict, serpent_too=False)
util.SerializerBase.register_class_to_dict(Daemon, serialize_core_object_to_dict, serpent_too=False)
util.SerializerBase.register_class_to_dict(futures._ExceptionWrapper, futures._ExceptionWrapper.__serialized_dict__, serpent_too=False)


def _log_wiredata(logger, text, msg):
    """logs all the given properties of the wire message in the given logger"""
    corr = str(uuid.UUID(bytes=msg.annotations["CORR"])) if "CORR" in msg.annotations else "?"
    logger.debug("%s: msgtype=%d flags=0x%x ser=%d seq=%d corr=%s\nannotations=%r\ndata=%r" %
                 (text, msg.type, msg.flags, msg.serializer_id, msg.seq, corr, msg.annotations, msg.data))


class _CallContext(threading.local):
    def __init__(self):
        # per-thread initialization
        self.client = None
        self.client_sock_addr = None
        self.seq = 0
        self.msg_flags = 0
        self.serializer_id = 0
        self.annotations = {}
        self.response_annotations = {}
        self.correlation_id = None

    def to_global(self):
        if sys.platform != "cli":
            return dict(self.__dict__)
        # ironpython somehow has problems getting at the values, so do it manually:
        return {
            "client": self.client,
            "seq": self.seq,
            "msg_flags": self.msg_flags,
            "serializer_id": self.serializer_id,
            "annotations": self.annotations,
            "response_annotations": self.response_annotations,
            "correlation_id": self.correlation_id,
            "client_sock_addr": self.client_sock_addr
        }

    def from_global(self, values):
        self.client = values["client"]
        self.seq = values["seq"]
        self.msg_flags = values["msg_flags"]
        self.serializer_id = values["serializer_id"]
        self.annotations = values["annotations"]
        self.response_annotations = values["response_annotations"]
        self.correlation_id = values["correlation_id"]
        self.client_sock_addr = values["client_sock_addr"]


class _OnewayCallThread(threading.Thread):
    def __init__(self, target, args, kwargs):
        super(_OnewayCallThread, self).__init__(target=target, args=args, kwargs=kwargs, name="oneway-call")
        self.daemon = True
        self.parent_context = current_context.to_global()

    def run(self):
        current_context.from_global(self.parent_context)
        super(_OnewayCallThread, self).run()


# name server utility function, here to avoid cyclic dependencies
def _resolve(uri, hmac_key=None):
    """
    Resolve a 'magic' uri (PYRONAME, PYROMETA) into the direct PYRO uri.
    It finds a name server, and use that to resolve a PYRONAME uri into the direct PYRO uri pointing to the named object.
    If uri is already a PYRO uri, it is returned unmodified.
    You can consider this a shortcut function so that you don't have to locate and use a name server proxy yourself.
    Note: if you need to resolve more than a few names, consider using the name server directly instead of repeatedly
    calling this function, to avoid the name server lookup overhead from each call.
    """
    if isinstance(uri, basestring):
        uri = URI(uri)
    elif not isinstance(uri, URI):
        raise TypeError("can only resolve Pyro URIs")
    if uri.protocol == "PYRO":
        return uri
    log.debug("resolving %s", uri)
    if uri.protocol == "PYRONAME":
        with _locateNS(uri.host, uri.port, hmac_key=hmac_key) as nameserver:
            return nameserver.lookup(uri.object)
    elif uri.protocol == "PYROMETA":
        with _locateNS(uri.host, uri.port, hmac_key=hmac_key) as nameserver:
            candidates = nameserver.list(metadata_all=uri.object)
            if candidates:
                candidate = random.choice(list(candidates.values()))
                log.debug("resolved to candidate %s", candidate)
                return URI(candidate)
            raise errors.NamingError("no registrations available with desired metadata properties %s" % uri.object)
    else:
        raise errors.PyroError("invalid uri protocol")


# name server utility function, here to avoid cyclic dependencies
def _locateNS(host=None, port=None, broadcast=True, hmac_key=None):
    """Get a proxy for a name server somewhere in the network."""
    if host is None:
        # first try localhost if we have a good chance of finding it there
        if config.NS_HOST in ("localhost", "::1") or config.NS_HOST.startswith("127."):
            if ":" in config.NS_HOST:  # ipv6
                hosts = ["[%s]" % config.NS_HOST]
            else:
                # Some systems (Debian Linux) have 127.0.1.1 in the hosts file assigned to the hostname,
                # try this too for convenience sake (only if it's actually used as a valid ip address)
                try:
                    socket.gethostbyaddr("127.0.1.1")
                    hosts = [config.NS_HOST] if config.NS_HOST == "127.0.1.1" else [config.NS_HOST, "127.0.1.1"]
                except socket.error:
                    hosts = [config.NS_HOST]
            for host in hosts:
                uristring = "PYRO:%s@%s:%d" % (constants.NAMESERVER_NAME, host, port or config.NS_PORT)
                log.debug("locating the NS: %s", uristring)
                proxy = Proxy(uristring)
                proxy._pyroHmacKey = hmac_key
                try:
                    proxy._pyroBind()
                    log.debug("located NS")
                    return proxy
                except errors.PyroError:
                    pass
        if config.PREFER_IP_VERSION == 6:
            broadcast = False   # ipv6 doesn't have broadcast. We should probably use multicast....
        if broadcast:
            # broadcast lookup
            if not port:
                port = config.NS_BCPORT
            log.debug("broadcast locate")
            sock = socketutil.createBroadcastSocket(reuseaddr=config.SOCK_REUSE, timeout=0.7)
            for _ in range(3):
                try:
                    for bcaddr in config.parseAddressesString(config.BROADCAST_ADDRS):
                        try:
                            sock.sendto(b"GET_NSURI", 0, (bcaddr, port))
                        except socket.error as x:
                            err = getattr(x, "errno", x.args[0])
                            # handle some errno's that some platforms like to throw:
                            if err not in socketutil.ERRNO_EADDRNOTAVAIL and err not in socketutil.ERRNO_EADDRINUSE:
                                raise
                    data, _ = sock.recvfrom(100)
                    sock.close()
                    if sys.version_info >= (3, 0):
                        data = data.decode("iso-8859-1")
                    log.debug("located NS: %s", data)
                    proxy = Proxy(data)
                    proxy._pyroHmacKey = hmac_key
                    return proxy
                except socket.timeout:
                    continue
            try:
                sock.shutdown(socket.SHUT_RDWR)
            except (OSError, socket.error):
                pass
            sock.close()
            log.debug("broadcast locate failed, try direct connection on NS_HOST")
        else:
            log.debug("skipping broadcast lookup")
        # broadcast failed or skipped, try PYRO directly on specific host
        host = config.NS_HOST
        port = config.NS_PORT
    # pyro direct lookup
    if not port:
        port = config.NS_PORT
    if URI.isUnixsockLocation(host):
        uristring = "PYRO:%s@%s" % (constants.NAMESERVER_NAME, host)
    else:
        # if not a unix socket, check for ipv6
        if ":" in host:
            host = "[%s]" % host
        uristring = "PYRO:%s@%s:%d" % (constants.NAMESERVER_NAME, host, port)
    uri = URI(uristring)
    log.debug("locating the NS: %s", uri)
    proxy = Proxy(uri)
    proxy._pyroHmacKey = hmac_key
    try:
        proxy._pyroBind()
        log.debug("located NS")
        return proxy
    except errors.PyroError as x:
        e = errors.NamingError("Failed to locate the nameserver")
        if sys.version_info >= (3, 0):
            e.__cause__ = x
        raise e


class SerializedBlob(object):
    """
    Used to wrap some data to make Pyro pass this object transparently (it keeps the serialized payload as-is)
    Only when you need to access the actual client data you can deserialize on demand.
    This allows for transparent Pyro proxies and dispatchers and such.
    You have to pass this as the only parameter to a remote method call for Pyro to understand it.
    Init arguments:
    ``info`` = some (small) descriptive data about the blob. Can be a simple id or name or guid. Must be marshallable.
    ``data`` = the actual client data payload that you want to transfer in the blob. Can be anything that you would
    otherwise have used as regular remote call arguments.
    """
    def __init__(self, info, data):
        self.info = info
        self._data = data
        self._contains_blob = False

    def deserialized(self):
        """Retrieves the client data stored in this blob. Deserializes the data automatically if required."""
        if self._contains_blob:
            protocol_msg = self._data
            serializer = util.get_serializer_by_id(protocol_msg.serializer_id)
            _, _, data, _ = serializer.deserializeData(protocol_msg.data, protocol_msg.flags & message.FLAGS_COMPRESSED)
            return data
        else:
            return self._data


# call context thread local

current_context = _CallContext()
"""the context object for the current call. (thread-local)"""
<|MERGE_RESOLUTION|>--- conflicted
+++ resolved
@@ -1,1919 +1,1912 @@
-"""
-Core logic (uri, daemon, proxy stuff).
-
-Pyro - Python Remote Objects.  Copyright by Irmen de Jong (irmen@razorvine.net).
-"""
-
-from __future__ import print_function, division
-import inspect
-import collections
-import re
-import logging
-import sys
-import os
-import time
-import threading
-import uuid
-import base64
-import warnings
-import socket
-import random
-from Pyro4 import errors, socketutil, util, constants, message, futures
-from Pyro4.socketserver.threadpoolserver import SocketServer_Threadpool
-from Pyro4.socketserver.multiplexserver import SocketServer_Multiplex
-from Pyro4.configuration import config
-
-
-__all__ = ["URI", "Proxy", "Daemon", "current_context", "callback", "batch", "async", "expose", "behavior",
-           "oneway", "SerializedBlob", "_resolve", "_locateNS"]
-
-if sys.version_info >= (3, 0):
-    basestring = str
-
-log = logging.getLogger("Pyro4.core")
-
-
-class URI(object):
-    """
-    Pyro object URI (universal resource identifier).
-    The uri format is like this: ``PYRO:objectid@location`` where location is one of:
-
-    - ``hostname:port`` (tcp/ip socket on given port)
-    - ``./u:sockname`` (Unix domain socket on localhost)
-
-    There is also a 'Magic format' for simple name resolution using Name server:
-      ``PYRONAME:objectname[@location]``  (optional name server location, can also omit location port)
-    And one that looks up things in the name server by metadata:
-      ``PYROMETA:meta1,meta2,...[@location]``  (optional name server location, can also omit location port)
-
-    You can write the protocol in lowercase if you like (``pyro:...``) but it will
-    automatically be converted to uppercase internally.
-    """
-    uriRegEx = re.compile(r"(?P<protocol>[Pp][Yy][Rr][Oo][a-zA-Z]*):(?P<object>\S+?)(@(?P<location>\S+))?$")
-
-    def __init__(self, uri):
-        if isinstance(uri, URI):
-            state = uri.__getstate__()
-            self.__setstate__(state)
-            return
-        if not isinstance(uri, basestring):
-            raise TypeError("uri parameter object is of wrong type")
-        self.sockname = self.host = self.port = None
-        match = self.uriRegEx.match(uri)
-        if not match:
-            raise errors.PyroError("invalid uri")
-        self.protocol = match.group("protocol").upper()
-        self.object = match.group("object")
-        location = match.group("location")
-        if self.protocol == "PYRONAME":
-            self._parseLocation(location, config.NS_PORT)
-        elif self.protocol == "PYRO":
-            if not location:
-                raise errors.PyroError("invalid uri")
-            self._parseLocation(location, None)
-        elif self.protocol == "PYROMETA":
-            self.object = set(m.strip() for m in self.object.split(","))
-            self._parseLocation(location, config.NS_PORT)
-        else:
-            raise errors.PyroError("invalid uri (protocol)")
-
-    def _parseLocation(self, location, defaultPort):
-        if not location:
-            return
-        if location.startswith("./u:"):
-            self.sockname = location[4:]
-            if (not self.sockname) or ':' in self.sockname:
-                raise errors.PyroError("invalid uri (location)")
-        else:
-            if location.startswith("["):  # ipv6
-                if location.startswith("[["):  # possible mistake: double-bracketing
-                    raise errors.PyroError("invalid ipv6 address: enclosed in too many brackets")
-                ipv6locationmatch = re.match(r"\[([0-9a-fA-F:%]+)](:(\d+))?", location)
-                if not ipv6locationmatch:
-                    raise errors.PyroError("invalid ipv6 address: the part between brackets must be a numeric ipv6 address")
-                self.host, _, self.port = ipv6locationmatch.groups()
-            else:
-                self.host, _, self.port = location.partition(":")
-            if not self.port:
-                self.port = defaultPort
-            try:
-                self.port = int(self.port)
-            except (ValueError, TypeError):
-                raise errors.PyroError("invalid port in uri, port=" + str(self.port))
-
-    @staticmethod
-    def isUnixsockLocation(location):
-        """determine if a location string is for a Unix domain socket"""
-        return location.startswith("./u:")
-
-    @property
-    def location(self):
-        """property containing the location string, for instance ``"servername.you.com:5555"``"""
-        if self.host:
-            if ":" in self.host:  # ipv6
-                return "[%s]:%d" % (self.host, self.port)
-            else:
-                return "%s:%d" % (self.host, self.port)
-        elif self.sockname:
-            return "./u:" + self.sockname
-        else:
-            return None
-
-    def asString(self):
-        """the string representation of this object"""
-        if self.protocol == "PYROMETA":
-            result = "PYROMETA:" + ",".join(self.object)
-        else:
-            result = self.protocol + ":" + self.object
-        location = self.location
-        if location:
-            result += "@" + location
-        return result
-
-    def __str__(self):
-        string = self.asString()
-        if sys.version_info < (3, 0) and type(string) is unicode:
-            return string.encode("ascii", "replace")
-        return string
-
-    def __unicode__(self):
-        return self.asString()
-
-    def __repr__(self):
-        return "<%s.%s at 0x%x; %s>" % (self.__class__.__module__, self.__class__.__name__, id(self), str(self))
-
-    def __eq__(self, other):
-        if not isinstance(other, URI):
-            return False
-        return (self.protocol, self.object, self.sockname, self.host, self.port) == (other.protocol, other.object, other.sockname, other.host, other.port)
-
-    def __ne__(self, other):
-        return not self.__eq__(other)
-
-    def __hash__(self):
-        return hash((self.protocol, str(self.object), self.sockname, self.host, self.port))
-
-    # note: getstate/setstate are not needed if we use pickle protocol 2,
-    # but this way it helps pickle to make the representation smaller by omitting all attribute names.
-
-    def __getstate__(self):
-        return self.protocol, self.object, self.sockname, self.host, self.port
-
-    def __setstate__(self, state):
-        self.protocol, self.object, self.sockname, self.host, self.port = state
-
-    def __getstate_for_dict__(self):
-        return self.__getstate__()
-
-    def __setstate_from_dict__(self, state):
-        self.__setstate__(state)
-
-
-class _RemoteMethod(object):
-    """method call abstraction"""
-
-    def __init__(self, send, name, max_retries):
-        self.__send = send
-        self.__name = name
-        self.__max_retries = max_retries
-
-    def __getattr__(self, name):
-        return _RemoteMethod(self.__send, "%s.%s" % (self.__name, name), self.__max_retries)
-
-    def __call__(self, *args, **kwargs):
-        for attempt in range(self.__max_retries + 1):
-            try:
-                return self.__send(self.__name, args, kwargs)
-            except (errors.ConnectionClosedError, errors.TimeoutError):
-                # only retry for recoverable network errors
-                if attempt >= self.__max_retries:
-                    # last attempt, raise the exception
-                    raise
-
-
-class Proxy(object):
-    """
-    Pyro proxy for a remote object. Intercepts method calls and dispatches them to the remote object.
-
-    .. automethod:: _pyroBind
-    .. automethod:: _pyroRelease
-    .. automethod:: _pyroReconnect
-    .. automethod:: _pyroBatch
-    .. automethod:: _pyroAsync
-    .. automethod:: _pyroAnnotations
-    .. automethod:: _pyroResponseAnnotations
-    .. automethod:: _pyroValidateHandshake
-    .. autoattribute:: _pyroTimeout
-    .. autoattribute:: _pyroHmacKey
-    .. attribute:: _pyroMaxRetries
-
-        Number of retries to perform on communication calls by this proxy, allows you to override the default setting.
-
-    .. attribute:: _pyroSerializer
-
-        Name of the serializer to use by this proxy, allows you to override the default setting.
-
-    .. attribute:: _pyroHandshake
-
-        The data object that should be sent in the initial connection handshake message. Can be any serializable object.
-    """
-    __pyroAttributes = frozenset(
-        ["__getnewargs__", "__getnewargs_ex__", "__getinitargs__", "_pyroConnection", "_pyroUri",
-         "_pyroOneway", "_pyroMethods", "_pyroAttrs", "_pyroTimeout", "_pyroSeq", "_pyroHmacKey",
-         "_pyroRawWireResponse", "_pyroHandshake", "_pyroMaxRetries", "_pyroSerializer", "_Proxy__async",
-         "_Proxy__pyroHmacKey", "_Proxy__pyroTimeout", "_Proxy__pyroConnLock"])
-
-    def __init__(self, uri):
-        if isinstance(uri, basestring):
-            uri = URI(uri)
-        elif not isinstance(uri, URI):
-            raise TypeError("expected Pyro URI")
-        self._pyroUri = uri
-        self._pyroConnection = None
-        self._pyroSerializer = None  # can be set to the name of a serializer to override the global one per-proxy
-        self._pyroMethods = set()  # all methods of the remote object, gotten from meta-data
-        self._pyroAttrs = set()  # attributes of the remote object, gotten from meta-data
-        self._pyroOneway = set()  # oneway-methods of the remote object, gotten from meta-data
-        self._pyroSeq = 0  # message sequence number
-        self._pyroRawWireResponse = False  # internal switch to enable wire level responses
-        self._pyroHandshake = "hello"  # the data object that should be sent in the initial connection handshake message (can be any serializable object)
-        self._pyroMaxRetries = config.MAX_RETRIES
-        self.__pyroHmacKey = None
-        self.__pyroTimeout = config.COMMTIMEOUT
-        self.__pyroConnLock = threading.RLock()
-        util.get_serializer(config.SERIALIZER)  # assert that the configured serializer is available
-        self.__async = False
-
-    @property
-    def _pyroHmacKey(self):
-        """the HMAC key (bytes) that this proxy uses"""
-        return self.__pyroHmacKey
-
-    @_pyroHmacKey.setter
-    def _pyroHmacKey(self, value):
-        # if needed, convert the hmac value to bytes first
-        if value and sys.version_info >= (3, 0) and type(value) is not bytes:
-            value = value.encode("utf-8")  # convert to bytes
-        self.__pyroHmacKey = value
-
-    def __del__(self):
-        if hasattr(self, "_pyroConnection"):
-            self._pyroRelease()
-
-    def __getattr__(self, name):
-        if name in Proxy.__pyroAttributes:
-            # allows it to be safely pickled
-            raise AttributeError(name)
-        if config.METADATA:
-            # get metadata if it's not there yet
-            if not self._pyroMethods and not self._pyroAttrs:
-                self._pyroGetMetadata()
-        if name in self._pyroAttrs:
-            return self._pyroInvoke("__getattr__", (name,), None)
-        if config.METADATA and name not in self._pyroMethods:
-            # client side check if the requested attr actually exists
-            raise AttributeError("remote object '%s' has no exposed attribute or method '%s'" % (self._pyroUri, name))
-        if self.__async:
-            return _AsyncRemoteMethod(self, name, self._pyroMaxRetries)
-        return _RemoteMethod(self._pyroInvoke, name, self._pyroMaxRetries)
-
-    def __setattr__(self, name, value):
-        if name in Proxy.__pyroAttributes:
-            return super(Proxy, self).__setattr__(name, value)  # one of the special pyro attributes
-        if config.METADATA:
-            # get metadata if it's not there yet
-            if not self._pyroMethods and not self._pyroAttrs:
-                self._pyroGetMetadata()
-        if name in self._pyroAttrs:
-            return self._pyroInvoke("__setattr__", (name, value), None)  # remote attribute
-        if config.METADATA:
-            # client side validation if the requested attr actually exists
-            raise AttributeError("remote object '%s' has no exposed attribute '%s'" % (self._pyroUri, name))
-        # metadata disabled, just treat it as a local attribute on the proxy:
-        return super(Proxy, self).__setattr__(name, value)
-
-    def __repr__(self):
-        if self._pyroConnection:
-            connected = "connected "+self._pyroConnection.family()
-        else:
-            connected = "not connected"
-        return "<%s.%s at 0x%x; %s; for %s>" % (self.__class__.__module__, self.__class__.__name__,
-                                                id(self), connected, self._pyroUri)
-
-    def __unicode__(self):
-        return str(self)
-
-    def __getstate_for_dict__(self):
-        encodedHmac = None
-        if self._pyroHmacKey is not None:
-            encodedHmac = "b64:"+(base64.b64encode(self._pyroHmacKey).decode("ascii"))
-        # for backwards compatibility reasons we also put the timeout and maxretries into the state
-        return self._pyroUri.asString(), tuple(self._pyroOneway), tuple(self._pyroMethods), tuple(self._pyroAttrs),\
-            self.__pyroTimeout, encodedHmac, self._pyroHandshake, self._pyroMaxRetries, self._pyroSerializer
-
-    def __setstate_from_dict__(self, state):
-        uri = URI(state[0])
-        oneway = set(state[1])
-        methods = set(state[2])
-        attrs = set(state[3])
-        timeout = state[4]
-        hmac_key = state[5]
-        handshake = state[6]
-        max_retries = state[7]
-        serializer = None if len(state) < 9 else state[8]
-        if hmac_key:
-            if hmac_key.startswith("b64:"):
-                hmac_key = base64.b64decode(hmac_key[4:].encode("ascii"))
-            else:
-                raise errors.ProtocolError("hmac encoding error")
-        self.__setstate__((uri, oneway, methods, attrs, timeout, hmac_key, handshake, max_retries, serializer))
-
-    def __getstate__(self):
-        # for backwards compatibility reasons we also put the timeout and maxretries into the state
-        return self._pyroUri, self._pyroOneway, self._pyroMethods, self._pyroAttrs, self.__pyroTimeout,\
-               self._pyroHmacKey, self._pyroHandshake, self._pyroMaxRetries, self._pyroSerializer
-
-    def __setstate__(self, state):
-        # Note that the timeout and maxretries are also part of the state (for backwards compatibility reasons),
-        # but we're not using them here. Instead we get the configured values from the 'local' config.
-        self._pyroUri, self._pyroOneway, self._pyroMethods, self._pyroAttrs, _, self._pyroHmacKey, self._pyroHandshake = state[:7]
-        self._pyroSerializer = None if len(state) < 9 else state[8]
-        self.__pyroTimeout = config.COMMTIMEOUT
-        self._pyroMaxRetries = config.MAX_RETRIES
-        self._pyroConnection = None
-        self._pyroSeq = 0
-        self._pyroRawWireResponse = False
-        self.__pyroConnLock = threading.RLock()
-        self.__async = False
-
-    def __copy__(self):
-        uriCopy = URI(self._pyroUri)
-        p = type(self)(uriCopy)
-        p._pyroOneway = set(self._pyroOneway)
-        p._pyroMethods = set(self._pyroMethods)
-        p._pyroAttrs = set(self._pyroAttrs)
-        p._pyroSerializer = self._pyroSerializer
-        p._pyroTimeout = self._pyroTimeout
-        p._pyroHandshake = self._pyroHandshake
-        p._pyroHmacKey = self._pyroHmacKey
-        p._pyroRawWireResponse = self._pyroRawWireResponse
-        p._pyroMaxRetries = self._pyroMaxRetries
-        p.__async = self.__async
-        return p
-
-    def __enter__(self):
-        return self
-
-    def __exit__(self, exc_type, exc_value, traceback):
-        self._pyroRelease()
-
-    def __eq__(self, other):
-        if other is self:
-            return True
-        return isinstance(other, Proxy) and other._pyroUri == self._pyroUri
-
-    def __ne__(self, other):
-        if other and isinstance(other, Proxy):
-            return other._pyroUri != self._pyroUri
-        return True
-
-    def __hash__(self):
-        return hash(self._pyroUri)
-
-    def __dir__(self):
-        result = dir(self.__class__) + list(self.__dict__.keys())
-        return sorted(set(result) | self._pyroMethods | self._pyroAttrs)
-
-    def _pyroRelease(self):
-        """release the connection to the pyro daemon"""
-        with self.__pyroConnLock:
-            if self._pyroConnection is not None:
-                self._pyroConnection.close()
-                self._pyroConnection = None
-                log.debug("connection released")
-
-    def _pyroBind(self):
-        """
-        Bind this proxy to the exact object from the uri. That means that the proxy's uri
-        will be updated with a direct PYRO uri, if it isn't one yet.
-        If the proxy is already bound, it will not bind again.
-        """
-        return self.__pyroCreateConnection(True)
-
-    def __pyroGetTimeout(self):
-        return self.__pyroTimeout
-
-    def __pyroSetTimeout(self, timeout):
-        self.__pyroTimeout = timeout
-        if self._pyroConnection is not None:
-            self._pyroConnection.timeout = timeout
-
-    _pyroTimeout = property(__pyroGetTimeout, __pyroSetTimeout, doc="""
-        The timeout in seconds for calls on this proxy. Defaults to ``None``.
-        If the timeout expires before the remote method call returns,
-        Pyro will raise a :exc:`Pyro4.errors.TimeoutError`""")
-
-    def _pyroInvoke(self, methodname, vargs, kwargs, flags=0, objectId=None):
-        """perform the remote method call communication"""
-        current_context.response_annotations = {}
-        with self.__pyroConnLock:
-            if self._pyroConnection is None:
-                self.__pyroCreateConnection()
-            serializer = util.get_serializer(self._pyroSerializer or config.SERIALIZER)
-            annotations = self._pyroAnnotations()
-            objectId = objectId or self._pyroConnection.objectId
-            if vargs and isinstance(vargs[0], SerializedBlob):
-                # special serialization of a 'blob' that stays serialized
-                data, compressed, flags = self.__serializeBlobArgs(vargs, kwargs, annotations, flags, objectId, methodname, serializer)
-            else:
-                # normal serialization of the remote call
-                data, compressed = serializer.serializeCall(objectId, methodname, vargs, kwargs, compress=config.COMPRESSION)
-            if compressed:
-                flags |= message.FLAGS_COMPRESSED
-            if methodname in self._pyroOneway:
-                flags |= message.FLAGS_ONEWAY
-            self._pyroSeq = (self._pyroSeq + 1) & 0xffff
-<<<<<<< HEAD
-            msg = message.Message(message.MSG_INVOKE, data, serializer.serializer_id, flags, self._pyroSeq, annotations=annotations, hmac_key=self._pyroHmacKey)
-=======
-            msg = message.Message(message.MSG_INVOKE, data, serializer.serializer_id, flags, self._pyroSeq, annotations=self.__annotations(), hmac_key=self._pyroHmacKey)
->>>>>>> 3190dbcf
-            if config.LOGWIRE:
-                _log_wiredata(log, "proxy wiredata sending", msg)
-            try:
-                self._pyroConnection.send(msg.to_bytes())
-                del msg  # invite GC to collect the object, don't wait for out-of-scope
-                if flags & message.FLAGS_ONEWAY:
-                    return None  # oneway call, no response data
-                else:
-                    msg = message.Message.recv(self._pyroConnection, [message.MSG_RESULT], hmac_key=self._pyroHmacKey)
-                    if config.LOGWIRE:
-                        _log_wiredata(log, "proxy wiredata received", msg)
-                    self.__pyroCheckSequence(msg.seq)
-                    if msg.serializer_id != serializer.serializer_id:
-                        error = "invalid serializer in response: %d" % msg.serializer_id
-                        log.error(error)
-                        raise errors.SerializeError(error)
-                    if msg.annotations:
-                        current_context.response_annotations = msg.annotations
-                        self._pyroResponseAnnotations(msg.annotations, msg.type)
-                    if self._pyroRawWireResponse:
-                        msg.decompress_if_needed()
-                        return msg
-                    data = serializer.deserializeData(msg.data, compressed=msg.flags & message.FLAGS_COMPRESSED)
-                    if msg.flags & message.FLAGS_ITEMSTREAMRESULT:
-                        streamId = msg.annotations.get("STRM", b"").decode()
-                        if not streamId:
-                            raise errors.ProtocolError("result of call is an iterator, but the server is not configured to allow streaming")
-                        return _StreamResultIterator(streamId, self)
-                    if msg.flags & message.FLAGS_EXCEPTION:
-                        if sys.platform == "cli":
-                            util.fixIronPythonExceptionForPickle(data, False)
-                        raise data
-                    else:
-                        return data
-            except (errors.CommunicationError, KeyboardInterrupt):
-                # Communication error during read. To avoid corrupt transfers, we close the connection.
-                # Otherwise we might receive the previous reply as a result of a new method call!
-                # Special case for keyboardinterrupt: people pressing ^C to abort the client
-                # may be catching the keyboardinterrupt in their code. We should probably be on the
-                # safe side and release the proxy connection in this case too, because they might
-                # be reusing the proxy object after catching the exception...
-                self._pyroRelease()
-                raise
-
-    def __pyroCheckSequence(self, seq):
-        if seq != self._pyroSeq:
-            err = "invoke: reply sequence out of sync, got %d expected %d" % (seq, self._pyroSeq)
-            log.error(err)
-            raise errors.ProtocolError(err)
-
-    def __pyroCreateConnection(self, replaceUri=False):
-        """
-        Connects this proxy to the remote Pyro daemon. Does connection handshake.
-        Returns true if a new connection was made, false if an existing one was already present.
-        """
-        with self.__pyroConnLock:
-            if self._pyroConnection is not None:
-                return False  # already connected
-            uri = _resolve(self._pyroUri, self._pyroHmacKey)
-            # socket connection (normal or Unix domain socket)
-            conn = None
-            log.debug("connecting to %s", uri)
-            connect_location = uri.sockname or (uri.host, uri.port)
-            try:
-                if self._pyroConnection is not None:
-                    return False  # already connected
-                sock = socketutil.createSocket(connect=connect_location, reuseaddr=config.SOCK_REUSE, timeout=self.__pyroTimeout, nodelay=config.SOCK_NODELAY)
-                conn = socketutil.SocketConnection(sock, uri.object)
-                # Do handshake.
-                serializer = util.get_serializer(self._pyroSerializer or config.SERIALIZER)
-                data = {"handshake": self._pyroHandshake}
-                if config.METADATA:
-                    # the object id is only used/needed when piggybacking the metadata on the connection response
-                    # make sure to pass the resolved object id instead of the logical id
-                    data["object"] = uri.object
-                    flags = message.FLAGS_META_ON_CONNECT
-                else:
-                    flags = 0
-                data, compressed = serializer.serializeData(data, config.COMPRESSION)
-                if compressed:
-                    flags |= message.FLAGS_COMPRESSED
-                msg = message.Message(message.MSG_CONNECT, data, serializer.serializer_id, flags, self._pyroSeq,
-                                      annotations=self.__annotations(False), hmac_key=self._pyroHmacKey)
-                if config.LOGWIRE:
-                    _log_wiredata(log, "proxy connect sending", msg)
-                conn.send(msg.to_bytes())
-                msg = message.Message.recv(conn, [message.MSG_CONNECTOK, message.MSG_CONNECTFAIL], hmac_key=self._pyroHmacKey)
-                if config.LOGWIRE:
-                    _log_wiredata(log, "proxy connect response received", msg)
-            except Exception as x:
-                if conn:
-                    conn.close()
-                err = "cannot connect to %s: %s" % (connect_location, x)
-                log.error(err)
-                if isinstance(x, errors.CommunicationError):
-                    raise
-                else:
-                    ce = errors.CommunicationError(err)
-                    if sys.version_info >= (3, 0):
-                        ce.__cause__ = x
-                    raise ce
-            else:
-                handshake_response = "?"
-                if msg.data:
-                    serializer = util.get_serializer_by_id(msg.serializer_id)
-                    handshake_response = serializer.deserializeData(msg.data, compressed=msg.flags & message.FLAGS_COMPRESSED)
-                if msg.type == message.MSG_CONNECTFAIL:
-                    if sys.version_info < (3, 0):
-                        error = "connection to %s rejected: %s" % (connect_location, handshake_response.decode())
-                    else:
-                        error = "connection to %s rejected: %s" % (connect_location, handshake_response)
-                    conn.close()
-                    log.error(error)
-                    raise errors.CommunicationError(error)
-                elif msg.type == message.MSG_CONNECTOK:
-                    if msg.flags & message.FLAGS_META_ON_CONNECT:
-                        self.__processMetadata(handshake_response["meta"])
-                        handshake_response = handshake_response["handshake"]
-                    self._pyroConnection = conn
-                    if replaceUri:
-                        self._pyroUri = uri
-                    self._pyroValidateHandshake(handshake_response)
-                    log.debug("connected to %s - %s", self._pyroUri, conn.family())
-                    if msg.annotations:
-                        self._pyroResponseAnnotations(msg.annotations, msg.type)
-                else:
-                    conn.close()
-                    err = "cannot connect to %s: invalid msg type %d received" % (connect_location, msg.type)
-                    log.error(err)
-                    raise errors.ProtocolError(err)
-            if config.METADATA:
-                # obtain metadata if this feature is enabled, and the metadata is not known yet
-                if self._pyroMethods or self._pyroAttrs:
-                    log.debug("reusing existing metadata")
-                else:
-                    self._pyroGetMetadata(uri.object)
-            return True
-
-    def _pyroGetMetadata(self, objectId=None, known_metadata=None):
-        """
-        Get metadata from server (methods, attrs, oneway, ...) and remember them in some attributes of the proxy.
-        Usually this will already be known due to the default behavior of the connect handshake, where the
-        connect response also includes the metadata.
-        """
-        objectId = objectId or self._pyroUri.object
-        log.debug("getting metadata for object %s", objectId)
-        if self._pyroConnection is None and not known_metadata:
-            try:
-                self.__pyroCreateConnection()
-            except errors.PyroError:
-                log.error("problem getting metadata: cannot connect")
-                raise
-            if self._pyroMethods or self._pyroAttrs:
-                return  # metadata has already been retrieved as part of creating the connection
-        try:
-            # invoke the get_metadata method on the daemon
-            result = known_metadata or self._pyroInvoke("get_metadata", [objectId], {}, objectId=constants.DAEMON_NAME)
-            self.__processMetadata(result)
-        except errors.PyroError:
-            log.exception("problem getting metadata")
-            raise
-
-    def __processMetadata(self, metadata):
-        if not metadata:
-            return
-        self._pyroOneway = set(metadata["oneway"])
-        self._pyroMethods = set(metadata["methods"])
-        self._pyroAttrs = set(metadata["attrs"])
-        if log.isEnabledFor(logging.DEBUG):
-            log.debug("from meta: methods=%s, oneway methods=%s, attributes=%s", sorted(self._pyroMethods), sorted(self._pyroOneway), sorted(self._pyroAttrs))
-        if not self._pyroMethods and not self._pyroAttrs:
-            raise errors.PyroError("remote object doesn't expose any methods or attributes. Did you forget setting @expose on them?")
-
-    def _pyroReconnect(self, tries=100000000):
-        """
-        (Re)connect the proxy to the daemon containing the pyro object which the proxy is for.
-        In contrast to the _pyroBind method, this one first releases the connection (if the proxy is still connected)
-        and retries making a new connection until it succeeds or the given amount of tries ran out.
-        """
-        self._pyroRelease()
-        while tries:
-            try:
-                self.__pyroCreateConnection()
-                return
-            except errors.CommunicationError:
-                tries -= 1
-                if tries:
-                    time.sleep(2)
-        msg = "failed to reconnect"
-        log.error(msg)
-        raise errors.ConnectionClosedError(msg)
-
-    def _pyroBatch(self):
-        """returns a helper class that lets you create batched method calls on the proxy"""
-        return _BatchProxyAdapter(self)
-
-    def _pyroAsync(self):
-        """returns an async version of the proxy so you can do asynchronous method calls"""
-        asyncproxy = self.__copy__()
-        asyncproxy.__async = True
-        return asyncproxy
-
-    def _pyroInvokeBatch(self, calls, oneway=False):
-        flags = message.FLAGS_BATCH
-        if oneway:
-            flags |= message.FLAGS_ONEWAY
-        return self._pyroInvoke("<batch>", calls, None, flags)
-
-    def _pyroAnnotations(self):
-        """
-        Override to return a dict with custom user annotations to be sent with each request message.
-        Code using Pyro 4.56 or newer can skip this and instead set the annotations directly on the context object.
-        """
-        return {}
-
-    def _pyroResponseAnnotations(self, annotations, msgtype):
-        """
-        Process any response annotations (dictionary set by the daemon).
-        Usually this contains the internal Pyro annotations such as hmac and correlation id,
-        and if you override the annotations method in the daemon, can contain your own annotations as well.
-        Code using Pyro 4.56 or newer can skip this and instead read the response_annotations directly from the context object.
-        """
-        pass
-
-    def _pyroValidateHandshake(self, response):
-        """
-        Process and validate the initial connection handshake response data received from the daemon.
-        Simply return without error if everything is ok.
-        Raise an exception if something is wrong and the connection should not be made.
-        """
-        return
-
-<<<<<<< HEAD
-    def __serializeBlobArgs(self, vargs, kwargs, annotations, flags, objectId, methodname, serializer):
-        """
-        Special handling of a "blob" argument that has to stay serialized until explicitly deserialized
-        in client code. This allows for efficient, transparent proxies or dispatchers and such.
-        """
-        if len(vargs) > 1 or kwargs:
-            raise errors.SerializeError("if SerializedBlob is used, it must be the only argument")
-        blob = vargs[0]
-        flags |= message.FLAGS_KEEPSERIALIZED
-        # Pass the objectId and methodname separately in an annotation because currently,
-        # they are embedded inside the serialized message data. And we're not deserializing that,
-        # so we have to have another means of knowing the object and method it is meant for...
-        # A better solution is perhaps to split the actual remote method arguments from the
-        # control data (object + methodname) but that requires a major protocol change.
-        # The code below is not as nice but it works without any protocol change and doesn't
-        # require a hack either - so it's actually not bad like this.
-        import marshal
-        annotations["BLBI"] = marshal.dumps((blob.info, objectId, methodname))
-        if blob._contains_blob:
-            # directly pass through the already serialized msg data from within the blob
-            protocol_msg = blob._data
-            data, compressed = protocol_msg.data, protocol_msg.flags & message.FLAGS_COMPRESSED
-        else:
-            # replaces SerializedBlob argument with the data to be serialized
-            data, compressed = serializer.serializeCall(objectId, methodname, blob._data, kwargs, compress=config.COMPRESSION)
-        return data, compressed, flags
-=======
-    def __annotations(self, clear=True):
-        annotations = current_context.annotations
-        if current_context.correlation_id:
-            annotations["CORR"] = current_context.correlation_id.bytes
-        else:
-            annotations.pop("CORR", None)
-        annotations.update(self._pyroAnnotations())
-        if clear:
-            current_context.annotations = {}
-        return annotations
->>>>>>> 3190dbcf
-
-
-class _StreamResultIterator(object):
-    """
-    Pyro returns this as a result of a remote call which returns an iterator or generator.
-    It is a normal iterable and produces elements on demand from the remote iterator.
-    You can simply use it in for loops, list comprehensions etc.
-    """
-    def __init__(self, streamId, proxy):
-        self.streamId = streamId
-        self.proxy = proxy
-        self.pyroseq = proxy._pyroSeq
-
-    def __iter__(self):
-        return self
-
-    def next(self):
-        # python 2.x support
-        return self.__next__()
-
-    def __next__(self):
-        if self.proxy._pyroConnection is None:
-            raise errors.ConnectionClosedError("the proxy for this stream result has been closed")
-        self.pyroseq += 1
-        return self.proxy._pyroInvoke("get_next_stream_item", [self.streamId], {}, objectId=constants.DAEMON_NAME)
-
-    def __del__(self):
-        self.close()
-
-    def close(self):
-        if self.proxy and self.proxy._pyroConnection is not None:
-            if self.pyroseq == self.proxy._pyroSeq:
-                # we're still in sync, it's okay to use the same proxy to close this stream
-                self.proxy._pyroInvoke("close_stream", [self.streamId], {}, flags=message.FLAGS_ONEWAY, objectId=constants.DAEMON_NAME)
-            else:
-                # The proxy's sequence number has diverged.
-                # One of the reasons this can happen is because this call is being done from python's GC where
-                # it decides to gc old iterator objects *during a new call on the proxy*.
-                # If we use the same proxy and do a call in between, the other call on the proxy will get an out of sync seq and crash!
-                # We create a temporary second proxy to call close_stream on. This is inefficient, but avoids the problem.
-                # or use a HACK to decrease the proxy's sequence number by one so it will be unchanged after this call.
-                with self.proxy.__copy__() as closingProxy:
-                    closingProxy._pyroInvoke("close_stream", [self.streamId], {}, flags=message.FLAGS_ONEWAY, objectId=constants.DAEMON_NAME)
-        self.proxy = None
-
-
-class _BatchedRemoteMethod(object):
-    """method call abstraction that is used with batched calls"""
-
-    def __init__(self, calls, name):
-        self.__calls = calls
-        self.__name = name
-
-    def __getattr__(self, name):
-        return _BatchedRemoteMethod(self.__calls, "%s.%s" % (self.__name, name))
-
-    def __call__(self, *args, **kwargs):
-        self.__calls.append((self.__name, args, kwargs))
-
-
-class _BatchProxyAdapter(object):
-    """Helper class that lets you batch multiple method calls into one.
-    It is constructed with a reference to the normal proxy that will
-    carry out the batched calls. Call methods on this object that you want to batch,
-    and finally call the batch proxy itself. That call will return a generator
-    for the results of every method call in the batch (in sequence)."""
-
-    def __init__(self, proxy):
-        self.__proxy = proxy
-        self.__calls = []
-
-    def __getattr__(self, name):
-        return _BatchedRemoteMethod(self.__calls, name)
-
-    def __enter__(self):
-        return self
-
-    def __exit__(self, *args):
-        pass
-
-    def __copy__(self):
-        copy = type(self)(self.__proxy)
-        copy.__calls = list(self.__calls)
-        return copy
-
-    def __resultsgenerator(self, results):
-        for result in results:
-            if isinstance(result, futures._ExceptionWrapper):
-                result.raiseIt()  # re-raise the remote exception locally.
-            else:
-                yield result  # it is a regular result object, yield that and continue.
-
-    def __call__(self, oneway=False, async=False):
-        if oneway and async:
-            raise errors.PyroError("async oneway calls make no sense")
-        if async:
-            return _AsyncRemoteMethod(self, "<asyncbatch>", self.__proxy._pyroMaxRetries)()
-        else:
-            results = self.__proxy._pyroInvokeBatch(self.__calls, oneway)
-            self.__calls = []  # clear for re-use
-            if not oneway:
-                return self.__resultsgenerator(results)
-
-    def _pyroInvoke(self, name, args, kwargs):
-        # ignore all parameters, we just need to execute the batch
-        results = self.__proxy._pyroInvokeBatch(self.__calls)
-        self.__calls = []  # clear for re-use
-        return self.__resultsgenerator(results)
-
-
-class _AsyncRemoteMethod(object):
-    """async method call abstraction (call will run in a background thread)"""
-    def __init__(self, proxy, name, max_retries):
-        self.__proxy = proxy
-        self.__name = name
-        self.__max_retries = max_retries
-
-    def __getattr__(self, name):
-        return _AsyncRemoteMethod(self.__proxy, "%s.%s" % (self.__name, name), self.__max_retries)
-
-    def __call__(self, *args, **kwargs):
-        result = futures.FutureResult()
-        thread = threading.Thread(target=self.__asynccall, args=(result, args, kwargs))
-        thread.setDaemon(True)
-        thread.start()
-        return result
-
-    def __asynccall(self, asyncresult, args, kwargs):
-        for attempt in range(self.__max_retries + 1):
-            try:
-                # use a copy of the proxy otherwise calls would still be done in sequence,
-                # and use contextmanager to close the proxy after we're done
-                with self.__proxy.__copy__() as proxy:
-                    value = proxy._pyroInvoke(self.__name, args, kwargs)
-                asyncresult.value = value
-                return
-            except (errors.ConnectionClosedError, errors.TimeoutError) as x:
-                # only retry for recoverable network errors
-                if attempt >= self.__max_retries:
-                    # ignore any exceptions here, return them as part of the async result instead
-                    asyncresult.value = futures._ExceptionWrapper(x)
-                    return
-            except Exception as x:
-                # ignore any exceptions here, return them as part of the async result instead
-                asyncresult.value = futures._ExceptionWrapper(x)
-                return
-
-
-def batch(proxy):
-    """convenience method to get a batch proxy adapter"""
-    return proxy._pyroBatch()
-
-
-def async(proxy):
-    """convenience method to get an async proxy"""
-    return proxy._pyroAsync()
-
-
-def pyroObjectToAutoProxy(obj):
-    """reduce function that automatically replaces Pyro objects by a Proxy"""
-    if config.AUTOPROXY:
-        daemon = getattr(obj, "_pyroDaemon", None)
-        if daemon:
-            # only return a proxy if the object is a registered pyro object
-            return daemon.proxyFor(obj)
-    return obj
-
-
-# decorators
-
-def callback(method):
-    """
-    decorator to mark a method to be a 'callback'. This will make Pyro
-    raise any errors also on the callback side, and not only on the side
-    that does the callback call.
-    """
-    method._pyroCallback = True
-    return method
-
-
-def oneway(method):
-    """
-    decorator to mark a method to be oneway (client won't wait for a response)
-    """
-    method._pyroOneway = True
-    return method
-
-
-def expose(method_or_class):
-    """
-    Decorator to mark a method or class to be exposed for remote calls (relevant when REQUIRE_EXPOSE=True)
-    You can apply it to a method or a class as a whole.
-    If you need to change the default instance mode or instance creator, also use a @behavior decorator.
-    """
-    if inspect.isdatadescriptor(method_or_class):
-        func = method_or_class.fget or method_or_class.fset or method_or_class.fdel
-        if util.is_private_attribute(func.__name__):
-            raise AttributeError("exposing private names (starting with _) is not allowed")
-        func._pyroExposed = True
-        return method_or_class
-    if util.is_private_attribute(method_or_class.__name__):
-        raise AttributeError("exposing private names (starting with _) is not allowed")
-    if inspect.isclass(method_or_class):
-        clazz = method_or_class
-        log.debug("exposing all members of %r", clazz)
-        for name in clazz.__dict__:
-            if util.is_private_attribute(name):
-                continue
-            thing = getattr(clazz, name)
-            if inspect.isfunction(thing):
-                thing._pyroExposed = True
-            elif inspect.ismethod(thing):
-                thing.__func__._pyroExposed = True
-            elif inspect.isdatadescriptor(thing):
-                if getattr(thing, "fset", None):
-                    thing.fset._pyroExposed = True
-                if getattr(thing, "fget", None):
-                    thing.fget._pyroExposed = True
-                if getattr(thing, "fdel", None):
-                    thing.fdel._pyroExposed = True
-        clazz._pyroExposed = True
-        return clazz
-    method_or_class._pyroExposed = True
-    return method_or_class
-
-
-def behavior(instance_mode="session", instance_creator=None):
-    """
-    Decorator to specify the server behavior of your Pyro class.
-    """
-    def _behavior(clazz):
-        if not inspect.isclass(clazz):
-            raise TypeError("behavior decorator can only be used on a class")
-        if instance_mode not in ("single", "session", "percall"):
-            raise ValueError("invalid instance mode: "+instance_mode)
-        if instance_creator and not callable(instance_creator):
-            raise TypeError("instance_creator must be a callable")
-        clazz._pyroInstancing = (instance_mode, instance_creator)
-        return clazz
-    if not isinstance(instance_mode, basestring):
-        raise SyntaxError("behavior decorator is missing argument(s)")
-    return _behavior
-
-
-@expose
-class DaemonObject(object):
-    """The part of the daemon that is exposed as a Pyro object."""
-
-    def __init__(self, daemon):
-        self.daemon = daemon
-
-    def registered(self):
-        """returns a list of all object names registered in this daemon"""
-        return list(self.daemon.objectsById.keys())
-
-    def ping(self):
-        """a simple do-nothing method for testing purposes"""
-        pass
-
-    def info(self):
-        """return some descriptive information about the daemon"""
-        return "%s bound on %s, NAT %s, %d objects registered. Servertype: %s" % (
-            constants.DAEMON_NAME, self.daemon.locationStr, self.daemon.natLocationStr,
-            len(self.daemon.objectsById), self.daemon.transportServer)
-
-    def get_metadata(self, objectId, as_lists=False):
-        """
-        Get metadata for the given object (exposed methods, oneways, attributes).
-        If you get an error in your proxy saying that 'DaemonObject' has no attribute 'get_metadata',
-        you're probably connecting to an older Pyro version (4.26 or earlier).
-        Either upgrade the Pyro version or set METADATA config item to False in your client code.
-        """
-        obj = self.daemon.objectsById.get(objectId)
-        if obj is not None:
-            metadata = util.get_exposed_members(obj, only_exposed=config.REQUIRE_EXPOSE, as_lists=as_lists)
-            if config.REQUIRE_EXPOSE and not metadata["methods"] and not metadata["attrs"]:
-                # Something seems wrong: nothing is remotely exposed.
-                # Possibly because older code not using @expose is now running with a more recent Pyro version
-                # where @expose is mandatory in the default configuration. Give a hint to the user.
-                warnings.warn("Class %r doesn't expose any methods or attributes. Did you forget setting @expose on them?" % type(obj))
-            return metadata
-        else:
-            log.debug("unknown object requested: %s", objectId)
-            raise errors.DaemonError("unknown object")
-
-    def get_next_stream_item(self, streamId):
-        if streamId not in self.daemon.streaming_responses:
-            raise errors.PyroError("item stream terminated")
-        client, timestamp, linger_timestamp, stream = self.daemon.streaming_responses[streamId]
-        if client is None:
-            # reset client connection association (can be None if proxy disconnected)
-            self.daemon.streaming_responses[streamId] = (current_context.client, timestamp, 0, stream)
-        try:
-            return next(stream)
-        except Exception:
-            del self.daemon.streaming_responses[streamId]
-            raise
-
-    def close_stream(self, streamId):
-        if streamId in self.daemon.streaming_responses:
-            del self.daemon.streaming_responses[streamId]
-
-
-class Daemon(object):
-    """
-    Pyro daemon. Contains server side logic and dispatches incoming remote method calls
-    to the appropriate objects.
-    """
-
-    def __init__(self, host=None, port=0, unixsocket=None, nathost=None, natport=None, interface=DaemonObject):
-        if host is None:
-            host = config.HOST
-        if nathost is None:
-            nathost = config.NATHOST
-        if natport is None:
-            natport = config.NATPORT or None
-        if nathost and unixsocket:
-            raise ValueError("cannot use nathost together with unixsocket")
-        if (nathost is None) ^ (natport is None):
-            raise ValueError("must provide natport with nathost")
-        if config.SERVERTYPE == "thread":
-            self.transportServer = SocketServer_Threadpool()
-        elif config.SERVERTYPE == "multiplex":
-            self.transportServer = SocketServer_Multiplex()
-        else:
-            raise errors.PyroError("invalid server type '%s'" % config.SERVERTYPE)
-        self.__mustshutdown = threading.Event()
-        self.__mustshutdown.set()
-        self.__loopstopped = threading.Event()
-        self.__loopstopped.set()
-        self.transportServer.init(self, host, port, unixsocket)
-        #: The location (str of the form ``host:portnumber``) on which the Daemon is listening
-        self.locationStr = self.transportServer.locationStr
-        log.debug("daemon created on %s - %s (pid %d)", self.locationStr, socketutil.family_str(self.transportServer.sock), os.getpid())
-        natport_for_loc = natport
-        if natport == 0:
-            # expose internal port number as NAT port as well. (don't use port because it could be 0 and will be chosen by the OS)
-            natport_for_loc = int(self.locationStr.split(":")[1])
-        #: The NAT-location (str of the form ``nathost:natportnumber``) on which the Daemon is exposed for use with NAT-routing
-        self.natLocationStr = "%s:%d" % (nathost, natport_for_loc) if nathost else None
-        if self.natLocationStr:
-            log.debug("NAT address is %s", self.natLocationStr)
-        pyroObject = interface(self)
-        pyroObject._pyroId = constants.DAEMON_NAME
-        #: Dictionary from Pyro object id to the actual Pyro object registered by this id
-        self.objectsById = {pyroObject._pyroId: pyroObject}
-        # assert that the configured serializers are available, and remember their ids:
-        self.__serializer_ids = {util.get_serializer(ser_name).serializer_id for ser_name in config.SERIALIZERS_ACCEPTED}
-        log.debug("accepted serializers: %s" % config.SERIALIZERS_ACCEPTED)
-        log.debug("pyro protocol version: %d  pickle version: %d" % (constants.PROTOCOL_VERSION, config.PICKLE_PROTOCOL_VERSION))
-        self.__pyroHmacKey = None
-        self._pyroInstances = {}   # pyro objects for instance_mode=single (singletons, just one per daemon)
-        self.streaming_responses = {}   # stream_id -> (client, creation_timestamp, linger_timestamp, stream)
-        self.housekeeper_lock = threading.Lock()
-        self.__mustshutdown.clear()
-
-    @property
-    def _pyroHmacKey(self):
-        return self.__pyroHmacKey
-
-    @_pyroHmacKey.setter
-    def _pyroHmacKey(self, value):
-        # if needed, convert the hmac value to bytes first
-        if value and sys.version_info >= (3, 0) and type(value) is not bytes:
-            value = value.encode("utf-8")  # convert to bytes
-        self.__pyroHmacKey = value
-
-    @property
-    def sock(self):
-        """the server socket used by the daemon"""
-        return self.transportServer.sock
-
-    @property
-    def sockets(self):
-        """list of all sockets used by the daemon (server socket and all active client sockets)"""
-        return self.transportServer.sockets
-
-    @property
-    def selector(self):
-        """the multiplexing selector used, if using the multiplex server type"""
-        return self.transportServer.selector
-
-    @staticmethod
-    def serveSimple(objects, host=None, port=0, daemon=None, ns=True, verbose=True):
-        """
-        Basic method to fire up a daemon (or supply one yourself).
-        objects is a dict containing objects to register as keys, and
-        their names (or None) as values. If ns is true they will be registered
-        in the naming server as well, otherwise they just stay local.
-        If you need to publish on a unix domain socket you can't use this shortcut method.
-        See the documentation on 'publishing objects' (in chapter: Servers) for more details.
-        """
-        if daemon is None:
-            daemon = Daemon(host, port)
-        with daemon:
-            if ns:
-                ns = _locateNS()
-            for obj, name in objects.items():
-                if ns:
-                    localname = None  # name is used for the name server
-                else:
-                    localname = name  # no name server, use name in daemon
-                uri = daemon.register(obj, localname)
-                if verbose:
-                    print("Object {0}:\n    uri = {1}".format(repr(obj), uri))
-                if name and ns:
-                    ns.register(name, uri)
-                    if verbose:
-                        print("    name = {0}".format(name))
-            if verbose:
-                print("Pyro daemon running.")
-            daemon.requestLoop()
-
-    def requestLoop(self, loopCondition=lambda: True):
-        """
-        Goes in a loop to service incoming requests, until someone breaks this
-        or calls shutdown from another thread.
-        """
-        self.__mustshutdown.clear()
-        log.info("daemon %s entering requestloop", self.locationStr)
-        try:
-            self.__loopstopped.clear()
-            condition = lambda: not self.__mustshutdown.isSet() and loopCondition()
-            self.transportServer.loop(loopCondition=condition)
-        finally:
-            self.__loopstopped.set()
-        log.debug("daemon exits requestloop")
-
-    def events(self, eventsockets):
-        """for use in an external event loop: handle any requests that are pending for this daemon"""
-        return self.transportServer.events(eventsockets)
-
-    def shutdown(self):
-        """Cleanly terminate a daemon that is running in the requestloop."""
-        log.debug("daemon shutting down")
-        self.streaming_responses = {}
-        time.sleep(0.02)
-        self.__mustshutdown.set()
-        if self.transportServer:
-            self.transportServer.shutdown()
-            time.sleep(0.02)
-        self.close()
-        self.__loopstopped.wait(timeout=5)  # use timeout to avoid deadlock situations
-
-    @property
-    def _shutting_down(self):
-        return self.__mustshutdown.is_set()
-
-    def _handshake(self, conn, denied_reason=None):
-        """
-        Perform connection handshake with new clients.
-        Client sends a MSG_CONNECT message with a serialized data payload.
-        If all is well, return with a CONNECT_OK message.
-        The reason we're not doing this with a MSG_INVOKE method call on the daemon
-        (like when retrieving the metadata) is because we need to force the clients
-        to get past an initial connect handshake before letting them invoke any method.
-        Return True for successful handshake, False if something was wrong.
-        If a denied_reason is given, the handshake will fail with the given reason.
-        """
-        serializer_id = util.MarshalSerializer.serializer_id
-        msg_seq = 0
-        try:
-            msg = message.Message.recv(conn, [message.MSG_CONNECT], hmac_key=self._pyroHmacKey)
-            msg_seq = msg.seq
-            if denied_reason:
-                raise Exception(denied_reason)
-            if config.LOGWIRE:
-                _log_wiredata(log, "daemon handshake received", msg)
-            if msg.serializer_id not in self.__serializer_ids:
-                raise errors.SerializeError("message used serializer that is not accepted: %d" % msg.serializer_id)
-            if "CORR" in msg.annotations:
-                current_context.correlation_id = uuid.UUID(bytes=msg.annotations["CORR"])
-            else:
-                current_context.correlation_id = uuid.uuid4()
-            serializer_id = msg.serializer_id
-            serializer = util.get_serializer_by_id(serializer_id)
-            data = serializer.deserializeData(msg.data, msg.flags & message.FLAGS_COMPRESSED)
-            handshake_response = self.validateHandshake(conn, data["handshake"])
-            if msg.flags & message.FLAGS_META_ON_CONNECT:
-                # Usually this flag will be enabled, which results in including the object metadata
-                # in the handshake response. This avoids a separate remote call to get_metadata.
-                flags = message.FLAGS_META_ON_CONNECT
-                handshake_response = {
-                    "handshake": handshake_response,
-                    "meta": self.objectsById[constants.DAEMON_NAME].get_metadata(data["object"], as_lists=True)
-                }
-            else:
-                flags = 0
-            data, compressed = serializer.serializeData(handshake_response, config.COMPRESSION)
-            msgtype = message.MSG_CONNECTOK
-            if compressed:
-                flags |= message.FLAGS_COMPRESSED
-        except errors.ConnectionClosedError:
-            log.debug("handshake failed, connection closed early")
-            return False
-        except Exception as x:
-            log.debug("handshake failed, reason:", exc_info=True)
-            serializer = util.get_serializer_by_id(serializer_id)
-            data, compressed = serializer.serializeData(str(x), False)
-            msgtype = message.MSG_CONNECTFAIL
-            flags = message.FLAGS_COMPRESSED if compressed else 0
-        # We need a minimal amount of response data or the socket will remain blocked
-        # on some systems... (messages smaller than 40 bytes)
-        msg = message.Message(msgtype, data, serializer_id, flags, msg_seq, annotations=self.__annotations(), hmac_key=self._pyroHmacKey)
-        if config.LOGWIRE:
-            _log_wiredata(log, "daemon handshake response", msg)
-        conn.send(msg.to_bytes())
-        return msg.type == message.MSG_CONNECTOK
-
-    def validateHandshake(self, conn, data):
-        """
-        Override this to create a connection validator for new client connections.
-        It should return a response data object normally if the connection is okay,
-        or should raise an exception if the connection should be denied.
-        """
-        return "hello"
-
-    def clientDisconnect(self, conn):
-        """
-        Override this to handle a client disconnect.
-        Conn is the SocketConnection object that was disconnected.
-        """
-        pass
-
-    def handleRequest(self, conn):
-        """
-        Handle incoming Pyro request. Catches any exception that may occur and
-        wraps it in a reply to the calling side, as to not make this server side loop
-        terminate due to exceptions caused by remote invocations.
-        """
-        request_flags = 0
-        request_seq = 0
-        request_serializer_id = util.MarshalSerializer.serializer_id
-        wasBatched = False
-        isCallback = False
-        try:
-            msg = message.Message.recv(conn, [message.MSG_INVOKE, message.MSG_PING], hmac_key=self._pyroHmacKey)
-        except errors.CommunicationError as x:
-            # we couldn't even get data from the client, this is an immediate error
-            # log.info("error receiving data from client %s: %s", conn.sock.getpeername(), x)
-            raise x
-        try:
-            request_flags = msg.flags
-            request_seq = msg.seq
-            request_serializer_id = msg.serializer_id
-            current_context.correlation_id = uuid.UUID(bytes=msg.annotations["CORR"]) if "CORR" in msg.annotations else uuid.uuid4()
-            if config.LOGWIRE:
-                _log_wiredata(log, "daemon wiredata received", msg)
-            if msg.type == message.MSG_PING:
-                # return same seq, but ignore any data (it's a ping, not an echo). Nothing is deserialized.
-                msg = message.Message(message.MSG_PING, b"pong", msg.serializer_id, 0, msg.seq, annotations=self.__annotations(), hmac_key=self._pyroHmacKey)
-                if config.LOGWIRE:
-                    _log_wiredata(log, "daemon wiredata sending", msg)
-                conn.send(msg.to_bytes())
-                return
-            if msg.serializer_id not in self.__serializer_ids:
-                raise errors.SerializeError("message used serializer that is not accepted: %d" % msg.serializer_id)
-            serializer = util.get_serializer_by_id(msg.serializer_id)
-            if request_flags & message.FLAGS_KEEPSERIALIZED:
-                # pass on the wire protocol message blob unchanged
-                objId, method, vargs, kwargs = self.__deserializeBlobArgs(msg)
-            else:
-                # normal deserialization of remote call arguments
-                objId, method, vargs, kwargs = serializer.deserializeCall(msg.data, compressed=msg.flags & message.FLAGS_COMPRESSED)
-            current_context.client = conn
-            current_context.client_sock_addr = conn.sock.getpeername()   # store this because on oneway calls the socket will be disconnected
-            current_context.seq = msg.seq
-            current_context.annotations = msg.annotations
-            current_context.msg_flags = msg.flags
-            current_context.serializer_id = msg.serializer_id
-            del msg  # invite GC to collect the object, don't wait for out-of-scope
-            obj = self.objectsById.get(objId)
-            if obj is not None:
-                if inspect.isclass(obj):
-                    obj = self._getInstance(obj, conn)
-                if request_flags & message.FLAGS_BATCH:
-                    # batched method calls, loop over them all and collect all results
-                    data = []
-                    for method, vargs, kwargs in vargs:
-                        method = util.getAttribute(obj, method)
-                        try:
-                            result = method(*vargs, **kwargs)  # this is the actual method call to the Pyro object
-                        except Exception:
-                            xt, xv = sys.exc_info()[0:2]
-                            log.debug("Exception occurred while handling batched request: %s", xv)
-                            xv._pyroTraceback = util.formatTraceback(detailed=config.DETAILED_TRACEBACK)
-                            if sys.platform == "cli":
-                                util.fixIronPythonExceptionForPickle(xv, True)  # piggyback attributes
-                            data.append(futures._ExceptionWrapper(xv))
-                            break  # stop processing the rest of the batch
-                        else:
-                            data.append(result)    # note that we don't support streaming results in batch mode
-                    wasBatched = True
-                else:
-                    # normal single method call
-                    if method == "__getattr__":
-                        # special case for direct attribute access (only exposed @properties are accessible)
-                        data = util.get_exposed_property_value(obj, vargs[0], only_exposed=config.REQUIRE_EXPOSE)
-                    elif method == "__setattr__":
-                        # special case for direct attribute access (only exposed @properties are accessible)
-                        data = util.set_exposed_property_value(obj, vargs[0], vargs[1], only_exposed=config.REQUIRE_EXPOSE)
-                    else:
-                        method = util.getAttribute(obj, method)
-                        if request_flags & message.FLAGS_ONEWAY and config.ONEWAY_THREADED:
-                            # oneway call to be run inside its own thread
-                            _OnewayCallThread(target=method, args=vargs, kwargs=kwargs).start()
-                        else:
-                            isCallback = getattr(method, "_pyroCallback", False)
-                            data = method(*vargs, **kwargs)  # this is the actual method call to the Pyro object
-                            if not request_flags & message.FLAGS_ONEWAY:
-                                isStream, data = self._streamResponse(data, conn)
-                                if isStream:
-                                    # throw an exception as well as setting message flags
-                                    # this way, it is backwards compatible with older pyro versions.
-                                    exc = errors.ProtocolError("result of call is an iterator")
-                                    ann = {"STRM": data.encode()} if data else {}
-                                    self._sendExceptionResponse(conn, request_seq, serializer.serializer_id, exc, None,
-                                                                annotations=ann, flags=message.FLAGS_ITEMSTREAMRESULT)
-                                    return
-            else:
-                log.debug("unknown object requested: %s", objId)
-                raise errors.DaemonError("unknown object")
-            if request_flags & message.FLAGS_ONEWAY:
-                return  # oneway call, don't send a response
-            else:
-                data, compressed = serializer.serializeData(data, compress=config.COMPRESSION)
-                response_flags = 0
-                if compressed:
-                    response_flags |= message.FLAGS_COMPRESSED
-                if wasBatched:
-                    response_flags |= message.FLAGS_BATCH
-                msg = message.Message(message.MSG_RESULT, data, serializer.serializer_id, response_flags, request_seq,
-                                      annotations=self.__annotations(), hmac_key=self._pyroHmacKey)
-                current_context.response_annotations = {}
-                if config.LOGWIRE:
-                    _log_wiredata(log, "daemon wiredata sending", msg)
-                conn.send(msg.to_bytes())
-        except Exception:
-            xt, xv = sys.exc_info()[0:2]
-            msg = getattr(xv, "pyroMsg", None)
-            if msg:
-                request_seq = msg.seq
-                request_serializer_id = msg.serializer_id
-            if xt is not errors.ConnectionClosedError:
-                if xt is not StopIteration:
-                    log.debug("Exception occurred while handling request: %r", xv)
-                if not request_flags & message.FLAGS_ONEWAY:
-                    if isinstance(xv, errors.SerializeError) or not isinstance(xv, errors.CommunicationError):
-                        # only return the error to the client if it wasn't a oneway call, and not a communication error
-                        # (in these cases, it makes no sense to try to report the error back to the client...)
-                        tblines = util.formatTraceback(detailed=config.DETAILED_TRACEBACK)
-                        self._sendExceptionResponse(conn, request_seq, request_serializer_id, xv, tblines)
-            if isCallback or isinstance(xv, (errors.CommunicationError, errors.SecurityError)):
-                raise  # re-raise if flagged as callback, communication or security error.
-
-    def _clientDisconnect(self, conn):
-        if config.ITER_STREAM_LINGER > 0:
-            # client goes away, keep streams around for a bit longer (allow reconnect)
-            for streamId in list(self.streaming_responses):
-                info = self.streaming_responses.get(streamId, None)
-                if info and info[0] is conn:
-                    _, timestamp, _, stream = info
-                    self.streaming_responses[streamId] = (None, timestamp, time.time(), stream)
-        else:
-            # client goes away, close any streams it had open as well
-            for streamId in list(self.streaming_responses):
-                info = self.streaming_responses.get(streamId, None)
-                if info and info[0] is conn:
-                    del self.streaming_responses[streamId]
-        self.clientDisconnect(conn)  # user overridable hook
-
-    def _housekeeping(self):
-        """
-        Perform periodical housekeeping actions (cleanups etc)
-        """
-        if self._shutting_down:
-            return
-        with self.housekeeper_lock:
-            if self.streaming_responses:
-                if config.ITER_STREAM_LIFETIME > 0:
-                    # cleanup iter streams that are past their lifetime
-                    for streamId in list(self.streaming_responses.keys()):
-                        info = self.streaming_responses.get(streamId, None)
-                        if info:
-                            last_use_period = time.time() - info[1]
-                            if 0 < config.ITER_STREAM_LIFETIME < last_use_period:
-                                del self.streaming_responses[streamId]
-                if config.ITER_STREAM_LINGER > 0:
-                    # cleanup iter streams that are past their linger time
-                    for streamId in list(self.streaming_responses.keys()):
-                        info = self.streaming_responses.get(streamId, None)
-                        if info and info[2]:
-                            linger_period = time.time() - info[2]
-                            if linger_period > config.ITER_STREAM_LINGER:
-                                del self.streaming_responses[streamId]
-            self.housekeeping()
-
-    def housekeeping(self):
-        """
-        Override this to add custom periodic housekeeping (cleanup) logic.
-        This will be called every few seconds by the running daemon's request loop.
-        """
-        pass
-
-    def _getInstance(self, clazz, conn):
-        """
-        Find or create a new instance of the class
-        """
-        def createInstance(clazz, creator):
-            try:
-                if creator:
-                    obj = creator(clazz)
-                    if isinstance(obj, clazz):
-                        return obj
-                    raise TypeError("instance creator returned object of different type")
-                return clazz()
-            except Exception:
-                log.exception("could not create pyro object instance")
-                raise
-        instance_mode, instance_creator = clazz._pyroInstancing
-        if instance_mode == "single":
-            # create and use one singleton instance of this class (not a global singleton, just exactly one per daemon)
-            instance = self._pyroInstances.get(clazz)
-            if not instance:
-                log.debug("instancemode %s: creating new pyro object for %s", instance_mode, clazz)
-                instance = createInstance(clazz, instance_creator)
-                self._pyroInstances[clazz] = instance
-            return instance
-        elif instance_mode == "session":
-            # Create and use one instance for this proxy connection
-            # the instances are kept on the connection object.
-            # (this is the default instance mode when using new style @expose)
-            instance = conn.pyroInstances.get(clazz)
-            if not instance:
-                log.debug("instancemode %s: creating new pyro object for %s", instance_mode, clazz)
-                instance = createInstance(clazz, instance_creator)
-                conn.pyroInstances[clazz] = instance
-            return instance
-        elif instance_mode == "percall":
-            # create and use a new instance just for this call
-            log.debug("instancemode %s: creating new pyro object for %s", instance_mode, clazz)
-            return createInstance(clazz, instance_creator)
-        else:
-            raise errors.DaemonError("invalid instancemode in registered class")
-
-    def _sendExceptionResponse(self, connection, seq, serializer_id, exc_value, tbinfo, flags=0, annotations=None):
-        """send an exception back including the local traceback info"""
-        exc_value._pyroTraceback = tbinfo
-        if sys.platform == "cli":
-            util.fixIronPythonExceptionForPickle(exc_value, True)  # piggyback attributes
-        serializer = util.get_serializer_by_id(serializer_id)
-        try:
-            data, compressed = serializer.serializeData(exc_value)
-        except:
-            # the exception object couldn't be serialized, use a generic PyroError instead
-            xt, xv, tb = sys.exc_info()
-            msg = "Error serializing exception: %s. Original exception: %s: %s" % (str(xv), type(exc_value), str(exc_value))
-            exc_value = errors.PyroError(msg)
-            exc_value._pyroTraceback = tbinfo
-            if sys.platform == "cli":
-                util.fixIronPythonExceptionForPickle(exc_value, True)  # piggyback attributes
-            data, compressed = serializer.serializeData(exc_value)
-        flags |= message.FLAGS_EXCEPTION
-        if compressed:
-            flags |= message.FLAGS_COMPRESSED
-        annotations = dict(annotations or {})
-        annotations.update(self.annotations())
-        msg = message.Message(message.MSG_RESULT, data, serializer.serializer_id, flags, seq, annotations=annotations, hmac_key=self._pyroHmacKey)
-        if config.LOGWIRE:
-            _log_wiredata(log, "daemon wiredata sending (error response)", msg)
-        connection.send(msg.to_bytes())
-
-    def register(self, obj_or_class, objectId=None, force=False):
-        """
-        Register a Pyro object under the given id. Note that this object is now only
-        known inside this daemon, it is not automatically available in a name server.
-        This method returns a URI for the registered object.
-        Pyro checks if an object is already registered, unless you set force=True.
-        You can register a class or an object (instance) directly.
-        For a class, Pyro will create instances of it to handle the remote calls according
-        to the instance_mode (set via @expose on the class). The default there is one object
-        per session (=proxy connection). If you register an object directly, Pyro will use
-        that single object for *all* remote calls.
-        """
-        if objectId:
-            if not isinstance(objectId, basestring):
-                raise TypeError("objectId must be a string or None")
-        else:
-            objectId = "obj_" + uuid.uuid4().hex  # generate a new objectId
-        if inspect.isclass(obj_or_class):
-            if not hasattr(obj_or_class, "_pyroInstancing"):
-                obj_or_class._pyroInstancing = ("session", None)
-        if not force:
-            if hasattr(obj_or_class, "_pyroId") and obj_or_class._pyroId != "":  # check for empty string is needed for Cython
-                raise errors.DaemonError("object or class already has a Pyro id")
-            if objectId in self.objectsById:
-                raise errors.DaemonError("an object or class is already registered with that id")
-        # set some pyro attributes
-        obj_or_class._pyroId = objectId
-        obj_or_class._pyroDaemon = self
-        if config.AUTOPROXY:
-            # register a custom serializer for the type to automatically return proxies
-            # we need to do this for all known serializers
-            for ser in util._serializers.values():
-                ser.register_type_replacement(type(obj_or_class), pyroObjectToAutoProxy)
-        # register the object/class in the mapping
-        self.objectsById[obj_or_class._pyroId] = obj_or_class
-        return self.uriFor(objectId)
-
-    def unregister(self, objectOrId):
-        """
-        Remove a class or object from the known objects inside this daemon.
-        You can unregister the class/object directly, or with its id.
-        """
-        if objectOrId is None:
-            raise ValueError("object or objectid argument expected")
-        if not isinstance(objectOrId, basestring):
-            objectId = getattr(objectOrId, "_pyroId", None)
-            if objectId is None:
-                raise errors.DaemonError("object isn't registered")
-        else:
-            objectId = objectOrId
-            objectOrId = None
-        if objectId == constants.DAEMON_NAME:
-            return
-        if objectId in self.objectsById:
-            del self.objectsById[objectId]
-            if objectOrId is not None:
-                del objectOrId._pyroId
-                del objectOrId._pyroDaemon
-                # Don't remove the custom type serializer because there may be
-                # other registered objects of the same type still depending on it.
-
-    def uriFor(self, objectOrId, nat=True):
-        """
-        Get a URI for the given object (or object id) from this daemon.
-        Only a daemon can hand out proper uris because the access location is
-        contained in them.
-        Note that unregistered objects cannot be given an uri, but unregistered
-        object names can (it's just a string we're creating in that case).
-        If nat is set to False, the configured NAT address (if any) is ignored and it will
-        return an URI for the internal address.
-        """
-        if not isinstance(objectOrId, basestring):
-            objectOrId = getattr(objectOrId, "_pyroId", None)
-            if objectOrId is None or objectOrId not in self.objectsById:
-                raise errors.DaemonError("object isn't registered in this daemon")
-        if nat:
-            loc = self.natLocationStr or self.locationStr
-        else:
-            loc = self.locationStr
-        return URI("PYRO:%s@%s" % (objectOrId, loc))
-
-    def resetMetadataCache(self, objectOrId, nat=True):
-        """Reset cache of metadata when a Daemon has available methods/attributes
-        dynamically updated.  Clients will have to get a new proxy to see changes"""
-        uri = self.uriFor(objectOrId, nat)
-        # can only be cached if registered, else no-op
-        if uri.object in self.objectsById:
-            registered_object = self.objectsById[uri.object]
-            # Clear cache regardless of how it is accessed
-            util.reset_exposed_members(registered_object, config.REQUIRE_EXPOSE, as_lists=True)
-            util.reset_exposed_members(registered_object, config.REQUIRE_EXPOSE, as_lists=False)
-
-    def proxyFor(self, objectOrId, nat=True):
-        """
-        Get a fully initialized Pyro Proxy for the given object (or object id) for this daemon.
-        If nat is False, the configured NAT address (if any) is ignored.
-        The object or id must be registered in this daemon, or you'll get an exception.
-        (you can't get a proxy for an unknown object)
-        """
-        uri = self.uriFor(objectOrId, nat)
-        proxy = Proxy(uri)
-        try:
-            registered_object = self.objectsById[uri.object]
-        except KeyError:
-            raise errors.DaemonError("object isn't registered in this daemon")
-        meta = util.get_exposed_members(registered_object, only_exposed=config.REQUIRE_EXPOSE)
-        proxy._pyroGetMetadata(known_metadata=meta)
-        return proxy
-
-    def close(self):
-        """Close down the server and release resources"""
-        self.__mustshutdown.set()
-        self.streaming_responses = {}
-        if self.transportServer:
-            log.debug("daemon closing")
-            self.transportServer.close()
-            self.transportServer = None
-
-    def annotations(self):
-        """Override to return a dict with custom user annotations to be sent with each response message."""
-        return {}
-
-    def combine(self, daemon):
-        """
-        Combines the event loop of the other daemon in the current daemon's loop.
-        You can then simply run the current daemon's requestLoop to serve both daemons.
-        This works fine on the multiplex server type, but doesn't work with the threaded server type.
-        """
-        log.debug("combining event loop with other daemon")
-        self.transportServer.combine_loop(daemon.transportServer)
-
-    def __annotations(self):
-        annotations = current_context.response_annotations
-        if current_context.correlation_id:
-            annotations["CORR"] = current_context.correlation_id.bytes
-        else:
-            annotations.pop("CORR", None)
-        annotations.update(self.annotations())
-        return annotations
-
-    def __repr__(self):
-        if hasattr(self, "locationStr"):
-            family = socketutil.family_str(self.sock)
-            return "<%s.%s at 0x%x; %s - %s; %d objects>" % (self.__class__.__module__, self.__class__.__name__,
-                                                             id(self), self.locationStr, family, len(self.objectsById))
-        else:
-            # daemon objects may come back from serialized form without being properly initialized (by design)
-            return "<%s.%s at 0x%x; unusable>" % (self.__class__.__module__, self.__class__.__name__, id(self))
-
-    def __enter__(self):
-        if not self.transportServer:
-            raise errors.PyroError("cannot reuse this object")
-        return self
-
-    def __exit__(self, exc_type, exc_value, traceback):
-        self.close()
-
-    def __getstate__(self):
-        # A little hack to make it possible to serialize Pyro objects, because they can reference a daemon,
-        # but it is not meant to be able to properly serialize/deserialize Daemon objects.
-        return {}
-
-    def __getstate_for_dict__(self):
-        return tuple(self.__getstate__())
-
-    def __setstate_from_dict__(self, state):
-        pass
-
-    if sys.version_info < (3, 0):
-        __lazy_dict_iterator_types = (type({}.iterkeys()), type({}.itervalues()), type({}.iteritems()))
-    else:
-        __lazy_dict_iterator_types = (type({}.keys()), type({}.values()), type({}.items()))
-
-    def _streamResponse(self, data, client):
-        if isinstance(data, collections.Iterator) or inspect.isgenerator(data):
-            if config.ITER_STREAMING:
-                if type(data) in self.__lazy_dict_iterator_types:
-                    raise errors.PyroError("won't serialize or stream lazy dict iterators, convert to list yourself")
-                stream_id = str(uuid.uuid4())
-                self.streaming_responses[stream_id] = (client, time.time(), 0, data)
-                return True, stream_id
-            return True, None
-        return False, data
-
-    def __deserializeBlobArgs(self, protocolmsg):
-        import marshal
-        blobinfo, objId, method = marshal.loads(protocolmsg.annotations["BLBI"])
-        blob = SerializedBlob(blobinfo, protocolmsg)
-        blob._contains_blob = True
-        return objId, method, (blob,), {}  # object, method, vargs, kwargs
-
-
-# serpent serializer initialization
-
-try:
-    import serpent
-
-    def pyro_class_serpent_serializer(obj, serializer, stream, level):
-        # Override the default way that a Pyro URI/proxy/daemon is serialized.
-        # Because it defines a __getstate__ it would otherwise just become a tuple,
-        # and not be deserialized as a class.
-        d = util.SerializerBase.class_to_dict(obj)
-        serializer.ser_builtins_dict(d, stream, level)
-
-    # register the special serializers for the pyro objects with Serpent
-    serpent.register_class(URI, pyro_class_serpent_serializer)
-    serpent.register_class(Proxy, pyro_class_serpent_serializer)
-    serpent.register_class(Daemon, pyro_class_serpent_serializer)
-    serpent.register_class(futures._ExceptionWrapper, pyro_class_serpent_serializer)
-except ImportError:
-    pass
-
-
-def serialize_core_object_to_dict(obj):
-    return {
-        "__class__": "Pyro4.core." + obj.__class__.__name__,
-        "state": obj.__getstate_for_dict__()
-    }
-
-
-util.SerializerBase.register_class_to_dict(URI, serialize_core_object_to_dict, serpent_too=False)
-util.SerializerBase.register_class_to_dict(Proxy, serialize_core_object_to_dict, serpent_too=False)
-util.SerializerBase.register_class_to_dict(Daemon, serialize_core_object_to_dict, serpent_too=False)
-util.SerializerBase.register_class_to_dict(futures._ExceptionWrapper, futures._ExceptionWrapper.__serialized_dict__, serpent_too=False)
-
-
-def _log_wiredata(logger, text, msg):
-    """logs all the given properties of the wire message in the given logger"""
-    corr = str(uuid.UUID(bytes=msg.annotations["CORR"])) if "CORR" in msg.annotations else "?"
-    logger.debug("%s: msgtype=%d flags=0x%x ser=%d seq=%d corr=%s\nannotations=%r\ndata=%r" %
-                 (text, msg.type, msg.flags, msg.serializer_id, msg.seq, corr, msg.annotations, msg.data))
-
-
-class _CallContext(threading.local):
-    def __init__(self):
-        # per-thread initialization
-        self.client = None
-        self.client_sock_addr = None
-        self.seq = 0
-        self.msg_flags = 0
-        self.serializer_id = 0
-        self.annotations = {}
-        self.response_annotations = {}
-        self.correlation_id = None
-
-    def to_global(self):
-        if sys.platform != "cli":
-            return dict(self.__dict__)
-        # ironpython somehow has problems getting at the values, so do it manually:
-        return {
-            "client": self.client,
-            "seq": self.seq,
-            "msg_flags": self.msg_flags,
-            "serializer_id": self.serializer_id,
-            "annotations": self.annotations,
-            "response_annotations": self.response_annotations,
-            "correlation_id": self.correlation_id,
-            "client_sock_addr": self.client_sock_addr
-        }
-
-    def from_global(self, values):
-        self.client = values["client"]
-        self.seq = values["seq"]
-        self.msg_flags = values["msg_flags"]
-        self.serializer_id = values["serializer_id"]
-        self.annotations = values["annotations"]
-        self.response_annotations = values["response_annotations"]
-        self.correlation_id = values["correlation_id"]
-        self.client_sock_addr = values["client_sock_addr"]
-
-
-class _OnewayCallThread(threading.Thread):
-    def __init__(self, target, args, kwargs):
-        super(_OnewayCallThread, self).__init__(target=target, args=args, kwargs=kwargs, name="oneway-call")
-        self.daemon = True
-        self.parent_context = current_context.to_global()
-
-    def run(self):
-        current_context.from_global(self.parent_context)
-        super(_OnewayCallThread, self).run()
-
-
-# name server utility function, here to avoid cyclic dependencies
-def _resolve(uri, hmac_key=None):
-    """
-    Resolve a 'magic' uri (PYRONAME, PYROMETA) into the direct PYRO uri.
-    It finds a name server, and use that to resolve a PYRONAME uri into the direct PYRO uri pointing to the named object.
-    If uri is already a PYRO uri, it is returned unmodified.
-    You can consider this a shortcut function so that you don't have to locate and use a name server proxy yourself.
-    Note: if you need to resolve more than a few names, consider using the name server directly instead of repeatedly
-    calling this function, to avoid the name server lookup overhead from each call.
-    """
-    if isinstance(uri, basestring):
-        uri = URI(uri)
-    elif not isinstance(uri, URI):
-        raise TypeError("can only resolve Pyro URIs")
-    if uri.protocol == "PYRO":
-        return uri
-    log.debug("resolving %s", uri)
-    if uri.protocol == "PYRONAME":
-        with _locateNS(uri.host, uri.port, hmac_key=hmac_key) as nameserver:
-            return nameserver.lookup(uri.object)
-    elif uri.protocol == "PYROMETA":
-        with _locateNS(uri.host, uri.port, hmac_key=hmac_key) as nameserver:
-            candidates = nameserver.list(metadata_all=uri.object)
-            if candidates:
-                candidate = random.choice(list(candidates.values()))
-                log.debug("resolved to candidate %s", candidate)
-                return URI(candidate)
-            raise errors.NamingError("no registrations available with desired metadata properties %s" % uri.object)
-    else:
-        raise errors.PyroError("invalid uri protocol")
-
-
-# name server utility function, here to avoid cyclic dependencies
-def _locateNS(host=None, port=None, broadcast=True, hmac_key=None):
-    """Get a proxy for a name server somewhere in the network."""
-    if host is None:
-        # first try localhost if we have a good chance of finding it there
-        if config.NS_HOST in ("localhost", "::1") or config.NS_HOST.startswith("127."):
-            if ":" in config.NS_HOST:  # ipv6
-                hosts = ["[%s]" % config.NS_HOST]
-            else:
-                # Some systems (Debian Linux) have 127.0.1.1 in the hosts file assigned to the hostname,
-                # try this too for convenience sake (only if it's actually used as a valid ip address)
-                try:
-                    socket.gethostbyaddr("127.0.1.1")
-                    hosts = [config.NS_HOST] if config.NS_HOST == "127.0.1.1" else [config.NS_HOST, "127.0.1.1"]
-                except socket.error:
-                    hosts = [config.NS_HOST]
-            for host in hosts:
-                uristring = "PYRO:%s@%s:%d" % (constants.NAMESERVER_NAME, host, port or config.NS_PORT)
-                log.debug("locating the NS: %s", uristring)
-                proxy = Proxy(uristring)
-                proxy._pyroHmacKey = hmac_key
-                try:
-                    proxy._pyroBind()
-                    log.debug("located NS")
-                    return proxy
-                except errors.PyroError:
-                    pass
-        if config.PREFER_IP_VERSION == 6:
-            broadcast = False   # ipv6 doesn't have broadcast. We should probably use multicast....
-        if broadcast:
-            # broadcast lookup
-            if not port:
-                port = config.NS_BCPORT
-            log.debug("broadcast locate")
-            sock = socketutil.createBroadcastSocket(reuseaddr=config.SOCK_REUSE, timeout=0.7)
-            for _ in range(3):
-                try:
-                    for bcaddr in config.parseAddressesString(config.BROADCAST_ADDRS):
-                        try:
-                            sock.sendto(b"GET_NSURI", 0, (bcaddr, port))
-                        except socket.error as x:
-                            err = getattr(x, "errno", x.args[0])
-                            # handle some errno's that some platforms like to throw:
-                            if err not in socketutil.ERRNO_EADDRNOTAVAIL and err not in socketutil.ERRNO_EADDRINUSE:
-                                raise
-                    data, _ = sock.recvfrom(100)
-                    sock.close()
-                    if sys.version_info >= (3, 0):
-                        data = data.decode("iso-8859-1")
-                    log.debug("located NS: %s", data)
-                    proxy = Proxy(data)
-                    proxy._pyroHmacKey = hmac_key
-                    return proxy
-                except socket.timeout:
-                    continue
-            try:
-                sock.shutdown(socket.SHUT_RDWR)
-            except (OSError, socket.error):
-                pass
-            sock.close()
-            log.debug("broadcast locate failed, try direct connection on NS_HOST")
-        else:
-            log.debug("skipping broadcast lookup")
-        # broadcast failed or skipped, try PYRO directly on specific host
-        host = config.NS_HOST
-        port = config.NS_PORT
-    # pyro direct lookup
-    if not port:
-        port = config.NS_PORT
-    if URI.isUnixsockLocation(host):
-        uristring = "PYRO:%s@%s" % (constants.NAMESERVER_NAME, host)
-    else:
-        # if not a unix socket, check for ipv6
-        if ":" in host:
-            host = "[%s]" % host
-        uristring = "PYRO:%s@%s:%d" % (constants.NAMESERVER_NAME, host, port)
-    uri = URI(uristring)
-    log.debug("locating the NS: %s", uri)
-    proxy = Proxy(uri)
-    proxy._pyroHmacKey = hmac_key
-    try:
-        proxy._pyroBind()
-        log.debug("located NS")
-        return proxy
-    except errors.PyroError as x:
-        e = errors.NamingError("Failed to locate the nameserver")
-        if sys.version_info >= (3, 0):
-            e.__cause__ = x
-        raise e
-
-
-class SerializedBlob(object):
-    """
-    Used to wrap some data to make Pyro pass this object transparently (it keeps the serialized payload as-is)
-    Only when you need to access the actual client data you can deserialize on demand.
-    This allows for transparent Pyro proxies and dispatchers and such.
-    You have to pass this as the only parameter to a remote method call for Pyro to understand it.
-    Init arguments:
-    ``info`` = some (small) descriptive data about the blob. Can be a simple id or name or guid. Must be marshallable.
-    ``data`` = the actual client data payload that you want to transfer in the blob. Can be anything that you would
-    otherwise have used as regular remote call arguments.
-    """
-    def __init__(self, info, data):
-        self.info = info
-        self._data = data
-        self._contains_blob = False
-
-    def deserialized(self):
-        """Retrieves the client data stored in this blob. Deserializes the data automatically if required."""
-        if self._contains_blob:
-            protocol_msg = self._data
-            serializer = util.get_serializer_by_id(protocol_msg.serializer_id)
-            _, _, data, _ = serializer.deserializeData(protocol_msg.data, protocol_msg.flags & message.FLAGS_COMPRESSED)
-            return data
-        else:
-            return self._data
-
-
-# call context thread local
-
-current_context = _CallContext()
-"""the context object for the current call. (thread-local)"""
+"""
+Core logic (uri, daemon, proxy stuff).
+
+Pyro - Python Remote Objects.  Copyright by Irmen de Jong (irmen@razorvine.net).
+"""
+
+from __future__ import print_function, division
+import inspect
+import collections
+import re
+import logging
+import sys
+import os
+import time
+import threading
+import uuid
+import base64
+import warnings
+import socket
+import random
+from Pyro4 import errors, socketutil, util, constants, message, futures
+from Pyro4.socketserver.threadpoolserver import SocketServer_Threadpool
+from Pyro4.socketserver.multiplexserver import SocketServer_Multiplex
+from Pyro4.configuration import config
+
+
+__all__ = ["URI", "Proxy", "Daemon", "current_context", "callback", "batch", "async", "expose", "behavior",
+           "oneway", "SerializedBlob", "_resolve", "_locateNS"]
+
+if sys.version_info >= (3, 0):
+    basestring = str
+
+log = logging.getLogger("Pyro4.core")
+
+
+class URI(object):
+    """
+    Pyro object URI (universal resource identifier).
+    The uri format is like this: ``PYRO:objectid@location`` where location is one of:
+
+    - ``hostname:port`` (tcp/ip socket on given port)
+    - ``./u:sockname`` (Unix domain socket on localhost)
+
+    There is also a 'Magic format' for simple name resolution using Name server:
+      ``PYRONAME:objectname[@location]``  (optional name server location, can also omit location port)
+    And one that looks up things in the name server by metadata:
+      ``PYROMETA:meta1,meta2,...[@location]``  (optional name server location, can also omit location port)
+
+    You can write the protocol in lowercase if you like (``pyro:...``) but it will
+    automatically be converted to uppercase internally.
+    """
+    uriRegEx = re.compile(r"(?P<protocol>[Pp][Yy][Rr][Oo][a-zA-Z]*):(?P<object>\S+?)(@(?P<location>\S+))?$")
+
+    def __init__(self, uri):
+        if isinstance(uri, URI):
+            state = uri.__getstate__()
+            self.__setstate__(state)
+            return
+        if not isinstance(uri, basestring):
+            raise TypeError("uri parameter object is of wrong type")
+        self.sockname = self.host = self.port = None
+        match = self.uriRegEx.match(uri)
+        if not match:
+            raise errors.PyroError("invalid uri")
+        self.protocol = match.group("protocol").upper()
+        self.object = match.group("object")
+        location = match.group("location")
+        if self.protocol == "PYRONAME":
+            self._parseLocation(location, config.NS_PORT)
+        elif self.protocol == "PYRO":
+            if not location:
+                raise errors.PyroError("invalid uri")
+            self._parseLocation(location, None)
+        elif self.protocol == "PYROMETA":
+            self.object = set(m.strip() for m in self.object.split(","))
+            self._parseLocation(location, config.NS_PORT)
+        else:
+            raise errors.PyroError("invalid uri (protocol)")
+
+    def _parseLocation(self, location, defaultPort):
+        if not location:
+            return
+        if location.startswith("./u:"):
+            self.sockname = location[4:]
+            if (not self.sockname) or ':' in self.sockname:
+                raise errors.PyroError("invalid uri (location)")
+        else:
+            if location.startswith("["):  # ipv6
+                if location.startswith("[["):  # possible mistake: double-bracketing
+                    raise errors.PyroError("invalid ipv6 address: enclosed in too many brackets")
+                ipv6locationmatch = re.match(r"\[([0-9a-fA-F:%]+)](:(\d+))?", location)
+                if not ipv6locationmatch:
+                    raise errors.PyroError("invalid ipv6 address: the part between brackets must be a numeric ipv6 address")
+                self.host, _, self.port = ipv6locationmatch.groups()
+            else:
+                self.host, _, self.port = location.partition(":")
+            if not self.port:
+                self.port = defaultPort
+            try:
+                self.port = int(self.port)
+            except (ValueError, TypeError):
+                raise errors.PyroError("invalid port in uri, port=" + str(self.port))
+
+    @staticmethod
+    def isUnixsockLocation(location):
+        """determine if a location string is for a Unix domain socket"""
+        return location.startswith("./u:")
+
+    @property
+    def location(self):
+        """property containing the location string, for instance ``"servername.you.com:5555"``"""
+        if self.host:
+            if ":" in self.host:  # ipv6
+                return "[%s]:%d" % (self.host, self.port)
+            else:
+                return "%s:%d" % (self.host, self.port)
+        elif self.sockname:
+            return "./u:" + self.sockname
+        else:
+            return None
+
+    def asString(self):
+        """the string representation of this object"""
+        if self.protocol == "PYROMETA":
+            result = "PYROMETA:" + ",".join(self.object)
+        else:
+            result = self.protocol + ":" + self.object
+        location = self.location
+        if location:
+            result += "@" + location
+        return result
+
+    def __str__(self):
+        string = self.asString()
+        if sys.version_info < (3, 0) and type(string) is unicode:
+            return string.encode("ascii", "replace")
+        return string
+
+    def __unicode__(self):
+        return self.asString()
+
+    def __repr__(self):
+        return "<%s.%s at 0x%x; %s>" % (self.__class__.__module__, self.__class__.__name__, id(self), str(self))
+
+    def __eq__(self, other):
+        if not isinstance(other, URI):
+            return False
+        return (self.protocol, self.object, self.sockname, self.host, self.port) == (other.protocol, other.object, other.sockname, other.host, other.port)
+
+    def __ne__(self, other):
+        return not self.__eq__(other)
+
+    def __hash__(self):
+        return hash((self.protocol, str(self.object), self.sockname, self.host, self.port))
+
+    # note: getstate/setstate are not needed if we use pickle protocol 2,
+    # but this way it helps pickle to make the representation smaller by omitting all attribute names.
+
+    def __getstate__(self):
+        return self.protocol, self.object, self.sockname, self.host, self.port
+
+    def __setstate__(self, state):
+        self.protocol, self.object, self.sockname, self.host, self.port = state
+
+    def __getstate_for_dict__(self):
+        return self.__getstate__()
+
+    def __setstate_from_dict__(self, state):
+        self.__setstate__(state)
+
+
+class _RemoteMethod(object):
+    """method call abstraction"""
+
+    def __init__(self, send, name, max_retries):
+        self.__send = send
+        self.__name = name
+        self.__max_retries = max_retries
+
+    def __getattr__(self, name):
+        return _RemoteMethod(self.__send, "%s.%s" % (self.__name, name), self.__max_retries)
+
+    def __call__(self, *args, **kwargs):
+        for attempt in range(self.__max_retries + 1):
+            try:
+                return self.__send(self.__name, args, kwargs)
+            except (errors.ConnectionClosedError, errors.TimeoutError):
+                # only retry for recoverable network errors
+                if attempt >= self.__max_retries:
+                    # last attempt, raise the exception
+                    raise
+
+
+class Proxy(object):
+    """
+    Pyro proxy for a remote object. Intercepts method calls and dispatches them to the remote object.
+
+    .. automethod:: _pyroBind
+    .. automethod:: _pyroRelease
+    .. automethod:: _pyroReconnect
+    .. automethod:: _pyroBatch
+    .. automethod:: _pyroAsync
+    .. automethod:: _pyroAnnotations
+    .. automethod:: _pyroResponseAnnotations
+    .. automethod:: _pyroValidateHandshake
+    .. autoattribute:: _pyroTimeout
+    .. autoattribute:: _pyroHmacKey
+    .. attribute:: _pyroMaxRetries
+
+        Number of retries to perform on communication calls by this proxy, allows you to override the default setting.
+
+    .. attribute:: _pyroSerializer
+
+        Name of the serializer to use by this proxy, allows you to override the default setting.
+
+    .. attribute:: _pyroHandshake
+
+        The data object that should be sent in the initial connection handshake message. Can be any serializable object.
+    """
+    __pyroAttributes = frozenset(
+        ["__getnewargs__", "__getnewargs_ex__", "__getinitargs__", "_pyroConnection", "_pyroUri",
+         "_pyroOneway", "_pyroMethods", "_pyroAttrs", "_pyroTimeout", "_pyroSeq", "_pyroHmacKey",
+         "_pyroRawWireResponse", "_pyroHandshake", "_pyroMaxRetries", "_pyroSerializer", "_Proxy__async",
+         "_Proxy__pyroHmacKey", "_Proxy__pyroTimeout", "_Proxy__pyroConnLock"])
+
+    def __init__(self, uri):
+        if isinstance(uri, basestring):
+            uri = URI(uri)
+        elif not isinstance(uri, URI):
+            raise TypeError("expected Pyro URI")
+        self._pyroUri = uri
+        self._pyroConnection = None
+        self._pyroSerializer = None  # can be set to the name of a serializer to override the global one per-proxy
+        self._pyroMethods = set()  # all methods of the remote object, gotten from meta-data
+        self._pyroAttrs = set()  # attributes of the remote object, gotten from meta-data
+        self._pyroOneway = set()  # oneway-methods of the remote object, gotten from meta-data
+        self._pyroSeq = 0  # message sequence number
+        self._pyroRawWireResponse = False  # internal switch to enable wire level responses
+        self._pyroHandshake = "hello"  # the data object that should be sent in the initial connection handshake message (can be any serializable object)
+        self._pyroMaxRetries = config.MAX_RETRIES
+        self.__pyroHmacKey = None
+        self.__pyroTimeout = config.COMMTIMEOUT
+        self.__pyroConnLock = threading.RLock()
+        util.get_serializer(config.SERIALIZER)  # assert that the configured serializer is available
+        self.__async = False
+
+    @property
+    def _pyroHmacKey(self):
+        """the HMAC key (bytes) that this proxy uses"""
+        return self.__pyroHmacKey
+
+    @_pyroHmacKey.setter
+    def _pyroHmacKey(self, value):
+        # if needed, convert the hmac value to bytes first
+        if value and sys.version_info >= (3, 0) and type(value) is not bytes:
+            value = value.encode("utf-8")  # convert to bytes
+        self.__pyroHmacKey = value
+
+    def __del__(self):
+        if hasattr(self, "_pyroConnection"):
+            self._pyroRelease()
+
+    def __getattr__(self, name):
+        if name in Proxy.__pyroAttributes:
+            # allows it to be safely pickled
+            raise AttributeError(name)
+        if config.METADATA:
+            # get metadata if it's not there yet
+            if not self._pyroMethods and not self._pyroAttrs:
+                self._pyroGetMetadata()
+        if name in self._pyroAttrs:
+            return self._pyroInvoke("__getattr__", (name,), None)
+        if config.METADATA and name not in self._pyroMethods:
+            # client side check if the requested attr actually exists
+            raise AttributeError("remote object '%s' has no exposed attribute or method '%s'" % (self._pyroUri, name))
+        if self.__async:
+            return _AsyncRemoteMethod(self, name, self._pyroMaxRetries)
+        return _RemoteMethod(self._pyroInvoke, name, self._pyroMaxRetries)
+
+    def __setattr__(self, name, value):
+        if name in Proxy.__pyroAttributes:
+            return super(Proxy, self).__setattr__(name, value)  # one of the special pyro attributes
+        if config.METADATA:
+            # get metadata if it's not there yet
+            if not self._pyroMethods and not self._pyroAttrs:
+                self._pyroGetMetadata()
+        if name in self._pyroAttrs:
+            return self._pyroInvoke("__setattr__", (name, value), None)  # remote attribute
+        if config.METADATA:
+            # client side validation if the requested attr actually exists
+            raise AttributeError("remote object '%s' has no exposed attribute '%s'" % (self._pyroUri, name))
+        # metadata disabled, just treat it as a local attribute on the proxy:
+        return super(Proxy, self).__setattr__(name, value)
+
+    def __repr__(self):
+        if self._pyroConnection:
+            connected = "connected "+self._pyroConnection.family()
+        else:
+            connected = "not connected"
+        return "<%s.%s at 0x%x; %s; for %s>" % (self.__class__.__module__, self.__class__.__name__,
+                                                id(self), connected, self._pyroUri)
+
+    def __unicode__(self):
+        return str(self)
+
+    def __getstate_for_dict__(self):
+        encodedHmac = None
+        if self._pyroHmacKey is not None:
+            encodedHmac = "b64:"+(base64.b64encode(self._pyroHmacKey).decode("ascii"))
+        # for backwards compatibility reasons we also put the timeout and maxretries into the state
+        return self._pyroUri.asString(), tuple(self._pyroOneway), tuple(self._pyroMethods), tuple(self._pyroAttrs),\
+            self.__pyroTimeout, encodedHmac, self._pyroHandshake, self._pyroMaxRetries, self._pyroSerializer
+
+    def __setstate_from_dict__(self, state):
+        uri = URI(state[0])
+        oneway = set(state[1])
+        methods = set(state[2])
+        attrs = set(state[3])
+        timeout = state[4]
+        hmac_key = state[5]
+        handshake = state[6]
+        max_retries = state[7]
+        serializer = None if len(state) < 9 else state[8]
+        if hmac_key:
+            if hmac_key.startswith("b64:"):
+                hmac_key = base64.b64decode(hmac_key[4:].encode("ascii"))
+            else:
+                raise errors.ProtocolError("hmac encoding error")
+        self.__setstate__((uri, oneway, methods, attrs, timeout, hmac_key, handshake, max_retries, serializer))
+
+    def __getstate__(self):
+        # for backwards compatibility reasons we also put the timeout and maxretries into the state
+        return self._pyroUri, self._pyroOneway, self._pyroMethods, self._pyroAttrs, self.__pyroTimeout,\
+               self._pyroHmacKey, self._pyroHandshake, self._pyroMaxRetries, self._pyroSerializer
+
+    def __setstate__(self, state):
+        # Note that the timeout and maxretries are also part of the state (for backwards compatibility reasons),
+        # but we're not using them here. Instead we get the configured values from the 'local' config.
+        self._pyroUri, self._pyroOneway, self._pyroMethods, self._pyroAttrs, _, self._pyroHmacKey, self._pyroHandshake = state[:7]
+        self._pyroSerializer = None if len(state) < 9 else state[8]
+        self.__pyroTimeout = config.COMMTIMEOUT
+        self._pyroMaxRetries = config.MAX_RETRIES
+        self._pyroConnection = None
+        self._pyroSeq = 0
+        self._pyroRawWireResponse = False
+        self.__pyroConnLock = threading.RLock()
+        self.__async = False
+
+    def __copy__(self):
+        uriCopy = URI(self._pyroUri)
+        p = type(self)(uriCopy)
+        p._pyroOneway = set(self._pyroOneway)
+        p._pyroMethods = set(self._pyroMethods)
+        p._pyroAttrs = set(self._pyroAttrs)
+        p._pyroSerializer = self._pyroSerializer
+        p._pyroTimeout = self._pyroTimeout
+        p._pyroHandshake = self._pyroHandshake
+        p._pyroHmacKey = self._pyroHmacKey
+        p._pyroRawWireResponse = self._pyroRawWireResponse
+        p._pyroMaxRetries = self._pyroMaxRetries
+        p.__async = self.__async
+        return p
+
+    def __enter__(self):
+        return self
+
+    def __exit__(self, exc_type, exc_value, traceback):
+        self._pyroRelease()
+
+    def __eq__(self, other):
+        if other is self:
+            return True
+        return isinstance(other, Proxy) and other._pyroUri == self._pyroUri
+
+    def __ne__(self, other):
+        if other and isinstance(other, Proxy):
+            return other._pyroUri != self._pyroUri
+        return True
+
+    def __hash__(self):
+        return hash(self._pyroUri)
+
+    def __dir__(self):
+        result = dir(self.__class__) + list(self.__dict__.keys())
+        return sorted(set(result) | self._pyroMethods | self._pyroAttrs)
+
+    def _pyroRelease(self):
+        """release the connection to the pyro daemon"""
+        with self.__pyroConnLock:
+            if self._pyroConnection is not None:
+                self._pyroConnection.close()
+                self._pyroConnection = None
+                log.debug("connection released")
+
+    def _pyroBind(self):
+        """
+        Bind this proxy to the exact object from the uri. That means that the proxy's uri
+        will be updated with a direct PYRO uri, if it isn't one yet.
+        If the proxy is already bound, it will not bind again.
+        """
+        return self.__pyroCreateConnection(True)
+
+    def __pyroGetTimeout(self):
+        return self.__pyroTimeout
+
+    def __pyroSetTimeout(self, timeout):
+        self.__pyroTimeout = timeout
+        if self._pyroConnection is not None:
+            self._pyroConnection.timeout = timeout
+
+    _pyroTimeout = property(__pyroGetTimeout, __pyroSetTimeout, doc="""
+        The timeout in seconds for calls on this proxy. Defaults to ``None``.
+        If the timeout expires before the remote method call returns,
+        Pyro will raise a :exc:`Pyro4.errors.TimeoutError`""")
+
+    def _pyroInvoke(self, methodname, vargs, kwargs, flags=0, objectId=None):
+        """perform the remote method call communication"""
+        current_context.response_annotations = {}
+        with self.__pyroConnLock:
+            if self._pyroConnection is None:
+                self.__pyroCreateConnection()
+            serializer = util.get_serializer(self._pyroSerializer or config.SERIALIZER)
+            objectId = objectId or self._pyroConnection.objectId
+            if vargs and isinstance(vargs[0], SerializedBlob):
+                # special serialization of a 'blob' that stays serialized
+                data, compressed, flags = self.__serializeBlobArgs(vargs, kwargs, annotations, flags, objectId, methodname, serializer)
+            else:
+                # normal serialization of the remote call
+                data, compressed = serializer.serializeCall(objectId, methodname, vargs, kwargs, compress=config.COMPRESSION)
+            if compressed:
+                flags |= message.FLAGS_COMPRESSED
+            if methodname in self._pyroOneway:
+                flags |= message.FLAGS_ONEWAY
+            self._pyroSeq = (self._pyroSeq + 1) & 0xffff
+            msg = message.Message(message.MSG_INVOKE, data, serializer.serializer_id, flags, self._pyroSeq, annotations=self.__annotations(), hmac_key=self._pyroHmacKey)
+            if config.LOGWIRE:
+                _log_wiredata(log, "proxy wiredata sending", msg)
+            try:
+                self._pyroConnection.send(msg.to_bytes())
+                del msg  # invite GC to collect the object, don't wait for out-of-scope
+                if flags & message.FLAGS_ONEWAY:
+                    return None  # oneway call, no response data
+                else:
+                    msg = message.Message.recv(self._pyroConnection, [message.MSG_RESULT], hmac_key=self._pyroHmacKey)
+                    if config.LOGWIRE:
+                        _log_wiredata(log, "proxy wiredata received", msg)
+                    self.__pyroCheckSequence(msg.seq)
+                    if msg.serializer_id != serializer.serializer_id:
+                        error = "invalid serializer in response: %d" % msg.serializer_id
+                        log.error(error)
+                        raise errors.SerializeError(error)
+                    if msg.annotations:
+                        current_context.response_annotations = msg.annotations
+                        self._pyroResponseAnnotations(msg.annotations, msg.type)
+                    if self._pyroRawWireResponse:
+                        msg.decompress_if_needed()
+                        return msg
+                    data = serializer.deserializeData(msg.data, compressed=msg.flags & message.FLAGS_COMPRESSED)
+                    if msg.flags & message.FLAGS_ITEMSTREAMRESULT:
+                        streamId = msg.annotations.get("STRM", b"").decode()
+                        if not streamId:
+                            raise errors.ProtocolError("result of call is an iterator, but the server is not configured to allow streaming")
+                        return _StreamResultIterator(streamId, self)
+                    if msg.flags & message.FLAGS_EXCEPTION:
+                        if sys.platform == "cli":
+                            util.fixIronPythonExceptionForPickle(data, False)
+                        raise data
+                    else:
+                        return data
+            except (errors.CommunicationError, KeyboardInterrupt):
+                # Communication error during read. To avoid corrupt transfers, we close the connection.
+                # Otherwise we might receive the previous reply as a result of a new method call!
+                # Special case for keyboardinterrupt: people pressing ^C to abort the client
+                # may be catching the keyboardinterrupt in their code. We should probably be on the
+                # safe side and release the proxy connection in this case too, because they might
+                # be reusing the proxy object after catching the exception...
+                self._pyroRelease()
+                raise
+
+    def __pyroCheckSequence(self, seq):
+        if seq != self._pyroSeq:
+            err = "invoke: reply sequence out of sync, got %d expected %d" % (seq, self._pyroSeq)
+            log.error(err)
+            raise errors.ProtocolError(err)
+
+    def __pyroCreateConnection(self, replaceUri=False):
+        """
+        Connects this proxy to the remote Pyro daemon. Does connection handshake.
+        Returns true if a new connection was made, false if an existing one was already present.
+        """
+        with self.__pyroConnLock:
+            if self._pyroConnection is not None:
+                return False  # already connected
+            uri = _resolve(self._pyroUri, self._pyroHmacKey)
+            # socket connection (normal or Unix domain socket)
+            conn = None
+            log.debug("connecting to %s", uri)
+            connect_location = uri.sockname or (uri.host, uri.port)
+            try:
+                if self._pyroConnection is not None:
+                    return False  # already connected
+                sock = socketutil.createSocket(connect=connect_location, reuseaddr=config.SOCK_REUSE, timeout=self.__pyroTimeout, nodelay=config.SOCK_NODELAY)
+                conn = socketutil.SocketConnection(sock, uri.object)
+                # Do handshake.
+                serializer = util.get_serializer(self._pyroSerializer or config.SERIALIZER)
+                data = {"handshake": self._pyroHandshake}
+                if config.METADATA:
+                    # the object id is only used/needed when piggybacking the metadata on the connection response
+                    # make sure to pass the resolved object id instead of the logical id
+                    data["object"] = uri.object
+                    flags = message.FLAGS_META_ON_CONNECT
+                else:
+                    flags = 0
+                data, compressed = serializer.serializeData(data, config.COMPRESSION)
+                if compressed:
+                    flags |= message.FLAGS_COMPRESSED
+                msg = message.Message(message.MSG_CONNECT, data, serializer.serializer_id, flags, self._pyroSeq,
+                                      annotations=self.__annotations(False), hmac_key=self._pyroHmacKey)
+                if config.LOGWIRE:
+                    _log_wiredata(log, "proxy connect sending", msg)
+                conn.send(msg.to_bytes())
+                msg = message.Message.recv(conn, [message.MSG_CONNECTOK, message.MSG_CONNECTFAIL], hmac_key=self._pyroHmacKey)
+                if config.LOGWIRE:
+                    _log_wiredata(log, "proxy connect response received", msg)
+            except Exception as x:
+                if conn:
+                    conn.close()
+                err = "cannot connect to %s: %s" % (connect_location, x)
+                log.error(err)
+                if isinstance(x, errors.CommunicationError):
+                    raise
+                else:
+                    ce = errors.CommunicationError(err)
+                    if sys.version_info >= (3, 0):
+                        ce.__cause__ = x
+                    raise ce
+            else:
+                handshake_response = "?"
+                if msg.data:
+                    serializer = util.get_serializer_by_id(msg.serializer_id)
+                    handshake_response = serializer.deserializeData(msg.data, compressed=msg.flags & message.FLAGS_COMPRESSED)
+                if msg.type == message.MSG_CONNECTFAIL:
+                    if sys.version_info < (3, 0):
+                        error = "connection to %s rejected: %s" % (connect_location, handshake_response.decode())
+                    else:
+                        error = "connection to %s rejected: %s" % (connect_location, handshake_response)
+                    conn.close()
+                    log.error(error)
+                    raise errors.CommunicationError(error)
+                elif msg.type == message.MSG_CONNECTOK:
+                    if msg.flags & message.FLAGS_META_ON_CONNECT:
+                        self.__processMetadata(handshake_response["meta"])
+                        handshake_response = handshake_response["handshake"]
+                    self._pyroConnection = conn
+                    if replaceUri:
+                        self._pyroUri = uri
+                    self._pyroValidateHandshake(handshake_response)
+                    log.debug("connected to %s - %s", self._pyroUri, conn.family())
+                    if msg.annotations:
+                        self._pyroResponseAnnotations(msg.annotations, msg.type)
+                else:
+                    conn.close()
+                    err = "cannot connect to %s: invalid msg type %d received" % (connect_location, msg.type)
+                    log.error(err)
+                    raise errors.ProtocolError(err)
+            if config.METADATA:
+                # obtain metadata if this feature is enabled, and the metadata is not known yet
+                if self._pyroMethods or self._pyroAttrs:
+                    log.debug("reusing existing metadata")
+                else:
+                    self._pyroGetMetadata(uri.object)
+            return True
+
+    def _pyroGetMetadata(self, objectId=None, known_metadata=None):
+        """
+        Get metadata from server (methods, attrs, oneway, ...) and remember them in some attributes of the proxy.
+        Usually this will already be known due to the default behavior of the connect handshake, where the
+        connect response also includes the metadata.
+        """
+        objectId = objectId or self._pyroUri.object
+        log.debug("getting metadata for object %s", objectId)
+        if self._pyroConnection is None and not known_metadata:
+            try:
+                self.__pyroCreateConnection()
+            except errors.PyroError:
+                log.error("problem getting metadata: cannot connect")
+                raise
+            if self._pyroMethods or self._pyroAttrs:
+                return  # metadata has already been retrieved as part of creating the connection
+        try:
+            # invoke the get_metadata method on the daemon
+            result = known_metadata or self._pyroInvoke("get_metadata", [objectId], {}, objectId=constants.DAEMON_NAME)
+            self.__processMetadata(result)
+        except errors.PyroError:
+            log.exception("problem getting metadata")
+            raise
+
+    def __processMetadata(self, metadata):
+        if not metadata:
+            return
+        self._pyroOneway = set(metadata["oneway"])
+        self._pyroMethods = set(metadata["methods"])
+        self._pyroAttrs = set(metadata["attrs"])
+        if log.isEnabledFor(logging.DEBUG):
+            log.debug("from meta: methods=%s, oneway methods=%s, attributes=%s", sorted(self._pyroMethods), sorted(self._pyroOneway), sorted(self._pyroAttrs))
+        if not self._pyroMethods and not self._pyroAttrs:
+            raise errors.PyroError("remote object doesn't expose any methods or attributes. Did you forget setting @expose on them?")
+
+    def _pyroReconnect(self, tries=100000000):
+        """
+        (Re)connect the proxy to the daemon containing the pyro object which the proxy is for.
+        In contrast to the _pyroBind method, this one first releases the connection (if the proxy is still connected)
+        and retries making a new connection until it succeeds or the given amount of tries ran out.
+        """
+        self._pyroRelease()
+        while tries:
+            try:
+                self.__pyroCreateConnection()
+                return
+            except errors.CommunicationError:
+                tries -= 1
+                if tries:
+                    time.sleep(2)
+        msg = "failed to reconnect"
+        log.error(msg)
+        raise errors.ConnectionClosedError(msg)
+
+    def _pyroBatch(self):
+        """returns a helper class that lets you create batched method calls on the proxy"""
+        return _BatchProxyAdapter(self)
+
+    def _pyroAsync(self):
+        """returns an async version of the proxy so you can do asynchronous method calls"""
+        asyncproxy = self.__copy__()
+        asyncproxy.__async = True
+        return asyncproxy
+
+    def _pyroInvokeBatch(self, calls, oneway=False):
+        flags = message.FLAGS_BATCH
+        if oneway:
+            flags |= message.FLAGS_ONEWAY
+        return self._pyroInvoke("<batch>", calls, None, flags)
+
+    def _pyroAnnotations(self):
+        """
+        Override to return a dict with custom user annotations to be sent with each request message.
+        Code using Pyro 4.56 or newer can skip this and instead set the annotations directly on the context object.
+        """
+        return {}
+
+    def _pyroResponseAnnotations(self, annotations, msgtype):
+        """
+        Process any response annotations (dictionary set by the daemon).
+        Usually this contains the internal Pyro annotations such as hmac and correlation id,
+        and if you override the annotations method in the daemon, can contain your own annotations as well.
+        Code using Pyro 4.56 or newer can skip this and instead read the response_annotations directly from the context object.
+        """
+        pass
+
+    def _pyroValidateHandshake(self, response):
+        """
+        Process and validate the initial connection handshake response data received from the daemon.
+        Simply return without error if everything is ok.
+        Raise an exception if something is wrong and the connection should not be made.
+        """
+        return
+
+    def __annotations(self, clear=True):
+        annotations = current_context.annotations
+        if current_context.correlation_id:
+            annotations["CORR"] = current_context.correlation_id.bytes
+        else:
+            annotations.pop("CORR", None)
+        annotations.update(self._pyroAnnotations())
+        if clear:
+            current_context.annotations = {}
+        return annotations
+
+    def __serializeBlobArgs(self, vargs, kwargs, annotations, flags, objectId, methodname, serializer):
+        """
+        Special handling of a "blob" argument that has to stay serialized until explicitly deserialized
+        in client code. This allows for efficient, transparent proxies or dispatchers and such.
+        """
+        if len(vargs) > 1 or kwargs:
+            raise errors.SerializeError("if SerializedBlob is used, it must be the only argument")
+        blob = vargs[0]
+        flags |= message.FLAGS_KEEPSERIALIZED
+        # Pass the objectId and methodname separately in an annotation because currently,
+        # they are embedded inside the serialized message data. And we're not deserializing that,
+        # so we have to have another means of knowing the object and method it is meant for...
+        # A better solution is perhaps to split the actual remote method arguments from the
+        # control data (object + methodname) but that requires a major protocol change.
+        # The code below is not as nice but it works without any protocol change and doesn't
+        # require a hack either - so it's actually not bad like this.
+        import marshal
+        annotations["BLBI"] = marshal.dumps((blob.info, objectId, methodname))
+        if blob._contains_blob:
+            # directly pass through the already serialized msg data from within the blob
+            protocol_msg = blob._data
+            data, compressed = protocol_msg.data, protocol_msg.flags & message.FLAGS_COMPRESSED
+        else:
+            # replaces SerializedBlob argument with the data to be serialized
+            data, compressed = serializer.serializeCall(objectId, methodname, blob._data, kwargs, compress=config.COMPRESSION)
+        return data, compressed, flags
+
+
+class _StreamResultIterator(object):
+    """
+    Pyro returns this as a result of a remote call which returns an iterator or generator.
+    It is a normal iterable and produces elements on demand from the remote iterator.
+    You can simply use it in for loops, list comprehensions etc.
+    """
+    def __init__(self, streamId, proxy):
+        self.streamId = streamId
+        self.proxy = proxy
+        self.pyroseq = proxy._pyroSeq
+
+    def __iter__(self):
+        return self
+
+    def next(self):
+        # python 2.x support
+        return self.__next__()
+
+    def __next__(self):
+        if self.proxy._pyroConnection is None:
+            raise errors.ConnectionClosedError("the proxy for this stream result has been closed")
+        self.pyroseq += 1
+        return self.proxy._pyroInvoke("get_next_stream_item", [self.streamId], {}, objectId=constants.DAEMON_NAME)
+
+    def __del__(self):
+        self.close()
+
+    def close(self):
+        if self.proxy and self.proxy._pyroConnection is not None:
+            if self.pyroseq == self.proxy._pyroSeq:
+                # we're still in sync, it's okay to use the same proxy to close this stream
+                self.proxy._pyroInvoke("close_stream", [self.streamId], {}, flags=message.FLAGS_ONEWAY, objectId=constants.DAEMON_NAME)
+            else:
+                # The proxy's sequence number has diverged.
+                # One of the reasons this can happen is because this call is being done from python's GC where
+                # it decides to gc old iterator objects *during a new call on the proxy*.
+                # If we use the same proxy and do a call in between, the other call on the proxy will get an out of sync seq and crash!
+                # We create a temporary second proxy to call close_stream on. This is inefficient, but avoids the problem.
+                # or use a HACK to decrease the proxy's sequence number by one so it will be unchanged after this call.
+                with self.proxy.__copy__() as closingProxy:
+                    closingProxy._pyroInvoke("close_stream", [self.streamId], {}, flags=message.FLAGS_ONEWAY, objectId=constants.DAEMON_NAME)
+        self.proxy = None
+
+
+class _BatchedRemoteMethod(object):
+    """method call abstraction that is used with batched calls"""
+
+    def __init__(self, calls, name):
+        self.__calls = calls
+        self.__name = name
+
+    def __getattr__(self, name):
+        return _BatchedRemoteMethod(self.__calls, "%s.%s" % (self.__name, name))
+
+    def __call__(self, *args, **kwargs):
+        self.__calls.append((self.__name, args, kwargs))
+
+
+class _BatchProxyAdapter(object):
+    """Helper class that lets you batch multiple method calls into one.
+    It is constructed with a reference to the normal proxy that will
+    carry out the batched calls. Call methods on this object that you want to batch,
+    and finally call the batch proxy itself. That call will return a generator
+    for the results of every method call in the batch (in sequence)."""
+
+    def __init__(self, proxy):
+        self.__proxy = proxy
+        self.__calls = []
+
+    def __getattr__(self, name):
+        return _BatchedRemoteMethod(self.__calls, name)
+
+    def __enter__(self):
+        return self
+
+    def __exit__(self, *args):
+        pass
+
+    def __copy__(self):
+        copy = type(self)(self.__proxy)
+        copy.__calls = list(self.__calls)
+        return copy
+
+    def __resultsgenerator(self, results):
+        for result in results:
+            if isinstance(result, futures._ExceptionWrapper):
+                result.raiseIt()  # re-raise the remote exception locally.
+            else:
+                yield result  # it is a regular result object, yield that and continue.
+
+    def __call__(self, oneway=False, async=False):
+        if oneway and async:
+            raise errors.PyroError("async oneway calls make no sense")
+        if async:
+            return _AsyncRemoteMethod(self, "<asyncbatch>", self.__proxy._pyroMaxRetries)()
+        else:
+            results = self.__proxy._pyroInvokeBatch(self.__calls, oneway)
+            self.__calls = []  # clear for re-use
+            if not oneway:
+                return self.__resultsgenerator(results)
+
+    def _pyroInvoke(self, name, args, kwargs):
+        # ignore all parameters, we just need to execute the batch
+        results = self.__proxy._pyroInvokeBatch(self.__calls)
+        self.__calls = []  # clear for re-use
+        return self.__resultsgenerator(results)
+
+
+class _AsyncRemoteMethod(object):
+    """async method call abstraction (call will run in a background thread)"""
+    def __init__(self, proxy, name, max_retries):
+        self.__proxy = proxy
+        self.__name = name
+        self.__max_retries = max_retries
+
+    def __getattr__(self, name):
+        return _AsyncRemoteMethod(self.__proxy, "%s.%s" % (self.__name, name), self.__max_retries)
+
+    def __call__(self, *args, **kwargs):
+        result = futures.FutureResult()
+        thread = threading.Thread(target=self.__asynccall, args=(result, args, kwargs))
+        thread.setDaemon(True)
+        thread.start()
+        return result
+
+    def __asynccall(self, asyncresult, args, kwargs):
+        for attempt in range(self.__max_retries + 1):
+            try:
+                # use a copy of the proxy otherwise calls would still be done in sequence,
+                # and use contextmanager to close the proxy after we're done
+                with self.__proxy.__copy__() as proxy:
+                    value = proxy._pyroInvoke(self.__name, args, kwargs)
+                asyncresult.value = value
+                return
+            except (errors.ConnectionClosedError, errors.TimeoutError) as x:
+                # only retry for recoverable network errors
+                if attempt >= self.__max_retries:
+                    # ignore any exceptions here, return them as part of the async result instead
+                    asyncresult.value = futures._ExceptionWrapper(x)
+                    return
+            except Exception as x:
+                # ignore any exceptions here, return them as part of the async result instead
+                asyncresult.value = futures._ExceptionWrapper(x)
+                return
+
+
+def batch(proxy):
+    """convenience method to get a batch proxy adapter"""
+    return proxy._pyroBatch()
+
+
+def async(proxy):
+    """convenience method to get an async proxy"""
+    return proxy._pyroAsync()
+
+
+def pyroObjectToAutoProxy(obj):
+    """reduce function that automatically replaces Pyro objects by a Proxy"""
+    if config.AUTOPROXY:
+        daemon = getattr(obj, "_pyroDaemon", None)
+        if daemon:
+            # only return a proxy if the object is a registered pyro object
+            return daemon.proxyFor(obj)
+    return obj
+
+
+# decorators
+
+def callback(method):
+    """
+    decorator to mark a method to be a 'callback'. This will make Pyro
+    raise any errors also on the callback side, and not only on the side
+    that does the callback call.
+    """
+    method._pyroCallback = True
+    return method
+
+
+def oneway(method):
+    """
+    decorator to mark a method to be oneway (client won't wait for a response)
+    """
+    method._pyroOneway = True
+    return method
+
+
+def expose(method_or_class):
+    """
+    Decorator to mark a method or class to be exposed for remote calls (relevant when REQUIRE_EXPOSE=True)
+    You can apply it to a method or a class as a whole.
+    If you need to change the default instance mode or instance creator, also use a @behavior decorator.
+    """
+    if inspect.isdatadescriptor(method_or_class):
+        func = method_or_class.fget or method_or_class.fset or method_or_class.fdel
+        if util.is_private_attribute(func.__name__):
+            raise AttributeError("exposing private names (starting with _) is not allowed")
+        func._pyroExposed = True
+        return method_or_class
+    if util.is_private_attribute(method_or_class.__name__):
+        raise AttributeError("exposing private names (starting with _) is not allowed")
+    if inspect.isclass(method_or_class):
+        clazz = method_or_class
+        log.debug("exposing all members of %r", clazz)
+        for name in clazz.__dict__:
+            if util.is_private_attribute(name):
+                continue
+            thing = getattr(clazz, name)
+            if inspect.isfunction(thing):
+                thing._pyroExposed = True
+            elif inspect.ismethod(thing):
+                thing.__func__._pyroExposed = True
+            elif inspect.isdatadescriptor(thing):
+                if getattr(thing, "fset", None):
+                    thing.fset._pyroExposed = True
+                if getattr(thing, "fget", None):
+                    thing.fget._pyroExposed = True
+                if getattr(thing, "fdel", None):
+                    thing.fdel._pyroExposed = True
+        clazz._pyroExposed = True
+        return clazz
+    method_or_class._pyroExposed = True
+    return method_or_class
+
+
+def behavior(instance_mode="session", instance_creator=None):
+    """
+    Decorator to specify the server behavior of your Pyro class.
+    """
+    def _behavior(clazz):
+        if not inspect.isclass(clazz):
+            raise TypeError("behavior decorator can only be used on a class")
+        if instance_mode not in ("single", "session", "percall"):
+            raise ValueError("invalid instance mode: "+instance_mode)
+        if instance_creator and not callable(instance_creator):
+            raise TypeError("instance_creator must be a callable")
+        clazz._pyroInstancing = (instance_mode, instance_creator)
+        return clazz
+    if not isinstance(instance_mode, basestring):
+        raise SyntaxError("behavior decorator is missing argument(s)")
+    return _behavior
+
+
+@expose
+class DaemonObject(object):
+    """The part of the daemon that is exposed as a Pyro object."""
+
+    def __init__(self, daemon):
+        self.daemon = daemon
+
+    def registered(self):
+        """returns a list of all object names registered in this daemon"""
+        return list(self.daemon.objectsById.keys())
+
+    def ping(self):
+        """a simple do-nothing method for testing purposes"""
+        pass
+
+    def info(self):
+        """return some descriptive information about the daemon"""
+        return "%s bound on %s, NAT %s, %d objects registered. Servertype: %s" % (
+            constants.DAEMON_NAME, self.daemon.locationStr, self.daemon.natLocationStr,
+            len(self.daemon.objectsById), self.daemon.transportServer)
+
+    def get_metadata(self, objectId, as_lists=False):
+        """
+        Get metadata for the given object (exposed methods, oneways, attributes).
+        If you get an error in your proxy saying that 'DaemonObject' has no attribute 'get_metadata',
+        you're probably connecting to an older Pyro version (4.26 or earlier).
+        Either upgrade the Pyro version or set METADATA config item to False in your client code.
+        """
+        obj = self.daemon.objectsById.get(objectId)
+        if obj is not None:
+            metadata = util.get_exposed_members(obj, only_exposed=config.REQUIRE_EXPOSE, as_lists=as_lists)
+            if config.REQUIRE_EXPOSE and not metadata["methods"] and not metadata["attrs"]:
+                # Something seems wrong: nothing is remotely exposed.
+                # Possibly because older code not using @expose is now running with a more recent Pyro version
+                # where @expose is mandatory in the default configuration. Give a hint to the user.
+                warnings.warn("Class %r doesn't expose any methods or attributes. Did you forget setting @expose on them?" % type(obj))
+            return metadata
+        else:
+            log.debug("unknown object requested: %s", objectId)
+            raise errors.DaemonError("unknown object")
+
+    def get_next_stream_item(self, streamId):
+        if streamId not in self.daemon.streaming_responses:
+            raise errors.PyroError("item stream terminated")
+        client, timestamp, linger_timestamp, stream = self.daemon.streaming_responses[streamId]
+        if client is None:
+            # reset client connection association (can be None if proxy disconnected)
+            self.daemon.streaming_responses[streamId] = (current_context.client, timestamp, 0, stream)
+        try:
+            return next(stream)
+        except Exception:
+            del self.daemon.streaming_responses[streamId]
+            raise
+
+    def close_stream(self, streamId):
+        if streamId in self.daemon.streaming_responses:
+            del self.daemon.streaming_responses[streamId]
+
+
+class Daemon(object):
+    """
+    Pyro daemon. Contains server side logic and dispatches incoming remote method calls
+    to the appropriate objects.
+    """
+
+    def __init__(self, host=None, port=0, unixsocket=None, nathost=None, natport=None, interface=DaemonObject):
+        if host is None:
+            host = config.HOST
+        if nathost is None:
+            nathost = config.NATHOST
+        if natport is None:
+            natport = config.NATPORT or None
+        if nathost and unixsocket:
+            raise ValueError("cannot use nathost together with unixsocket")
+        if (nathost is None) ^ (natport is None):
+            raise ValueError("must provide natport with nathost")
+        if config.SERVERTYPE == "thread":
+            self.transportServer = SocketServer_Threadpool()
+        elif config.SERVERTYPE == "multiplex":
+            self.transportServer = SocketServer_Multiplex()
+        else:
+            raise errors.PyroError("invalid server type '%s'" % config.SERVERTYPE)
+        self.__mustshutdown = threading.Event()
+        self.__mustshutdown.set()
+        self.__loopstopped = threading.Event()
+        self.__loopstopped.set()
+        self.transportServer.init(self, host, port, unixsocket)
+        #: The location (str of the form ``host:portnumber``) on which the Daemon is listening
+        self.locationStr = self.transportServer.locationStr
+        log.debug("daemon created on %s - %s (pid %d)", self.locationStr, socketutil.family_str(self.transportServer.sock), os.getpid())
+        natport_for_loc = natport
+        if natport == 0:
+            # expose internal port number as NAT port as well. (don't use port because it could be 0 and will be chosen by the OS)
+            natport_for_loc = int(self.locationStr.split(":")[1])
+        #: The NAT-location (str of the form ``nathost:natportnumber``) on which the Daemon is exposed for use with NAT-routing
+        self.natLocationStr = "%s:%d" % (nathost, natport_for_loc) if nathost else None
+        if self.natLocationStr:
+            log.debug("NAT address is %s", self.natLocationStr)
+        pyroObject = interface(self)
+        pyroObject._pyroId = constants.DAEMON_NAME
+        #: Dictionary from Pyro object id to the actual Pyro object registered by this id
+        self.objectsById = {pyroObject._pyroId: pyroObject}
+        # assert that the configured serializers are available, and remember their ids:
+        self.__serializer_ids = {util.get_serializer(ser_name).serializer_id for ser_name in config.SERIALIZERS_ACCEPTED}
+        log.debug("accepted serializers: %s" % config.SERIALIZERS_ACCEPTED)
+        log.debug("pyro protocol version: %d  pickle version: %d" % (constants.PROTOCOL_VERSION, config.PICKLE_PROTOCOL_VERSION))
+        self.__pyroHmacKey = None
+        self._pyroInstances = {}   # pyro objects for instance_mode=single (singletons, just one per daemon)
+        self.streaming_responses = {}   # stream_id -> (client, creation_timestamp, linger_timestamp, stream)
+        self.housekeeper_lock = threading.Lock()
+        self.__mustshutdown.clear()
+
+    @property
+    def _pyroHmacKey(self):
+        return self.__pyroHmacKey
+
+    @_pyroHmacKey.setter
+    def _pyroHmacKey(self, value):
+        # if needed, convert the hmac value to bytes first
+        if value and sys.version_info >= (3, 0) and type(value) is not bytes:
+            value = value.encode("utf-8")  # convert to bytes
+        self.__pyroHmacKey = value
+
+    @property
+    def sock(self):
+        """the server socket used by the daemon"""
+        return self.transportServer.sock
+
+    @property
+    def sockets(self):
+        """list of all sockets used by the daemon (server socket and all active client sockets)"""
+        return self.transportServer.sockets
+
+    @property
+    def selector(self):
+        """the multiplexing selector used, if using the multiplex server type"""
+        return self.transportServer.selector
+
+    @staticmethod
+    def serveSimple(objects, host=None, port=0, daemon=None, ns=True, verbose=True):
+        """
+        Basic method to fire up a daemon (or supply one yourself).
+        objects is a dict containing objects to register as keys, and
+        their names (or None) as values. If ns is true they will be registered
+        in the naming server as well, otherwise they just stay local.
+        If you need to publish on a unix domain socket you can't use this shortcut method.
+        See the documentation on 'publishing objects' (in chapter: Servers) for more details.
+        """
+        if daemon is None:
+            daemon = Daemon(host, port)
+        with daemon:
+            if ns:
+                ns = _locateNS()
+            for obj, name in objects.items():
+                if ns:
+                    localname = None  # name is used for the name server
+                else:
+                    localname = name  # no name server, use name in daemon
+                uri = daemon.register(obj, localname)
+                if verbose:
+                    print("Object {0}:\n    uri = {1}".format(repr(obj), uri))
+                if name and ns:
+                    ns.register(name, uri)
+                    if verbose:
+                        print("    name = {0}".format(name))
+            if verbose:
+                print("Pyro daemon running.")
+            daemon.requestLoop()
+
+    def requestLoop(self, loopCondition=lambda: True):
+        """
+        Goes in a loop to service incoming requests, until someone breaks this
+        or calls shutdown from another thread.
+        """
+        self.__mustshutdown.clear()
+        log.info("daemon %s entering requestloop", self.locationStr)
+        try:
+            self.__loopstopped.clear()
+            condition = lambda: not self.__mustshutdown.isSet() and loopCondition()
+            self.transportServer.loop(loopCondition=condition)
+        finally:
+            self.__loopstopped.set()
+        log.debug("daemon exits requestloop")
+
+    def events(self, eventsockets):
+        """for use in an external event loop: handle any requests that are pending for this daemon"""
+        return self.transportServer.events(eventsockets)
+
+    def shutdown(self):
+        """Cleanly terminate a daemon that is running in the requestloop."""
+        log.debug("daemon shutting down")
+        self.streaming_responses = {}
+        time.sleep(0.02)
+        self.__mustshutdown.set()
+        if self.transportServer:
+            self.transportServer.shutdown()
+            time.sleep(0.02)
+        self.close()
+        self.__loopstopped.wait(timeout=5)  # use timeout to avoid deadlock situations
+
+    @property
+    def _shutting_down(self):
+        return self.__mustshutdown.is_set()
+
+    def _handshake(self, conn, denied_reason=None):
+        """
+        Perform connection handshake with new clients.
+        Client sends a MSG_CONNECT message with a serialized data payload.
+        If all is well, return with a CONNECT_OK message.
+        The reason we're not doing this with a MSG_INVOKE method call on the daemon
+        (like when retrieving the metadata) is because we need to force the clients
+        to get past an initial connect handshake before letting them invoke any method.
+        Return True for successful handshake, False if something was wrong.
+        If a denied_reason is given, the handshake will fail with the given reason.
+        """
+        serializer_id = util.MarshalSerializer.serializer_id
+        msg_seq = 0
+        try:
+            msg = message.Message.recv(conn, [message.MSG_CONNECT], hmac_key=self._pyroHmacKey)
+            msg_seq = msg.seq
+            if denied_reason:
+                raise Exception(denied_reason)
+            if config.LOGWIRE:
+                _log_wiredata(log, "daemon handshake received", msg)
+            if msg.serializer_id not in self.__serializer_ids:
+                raise errors.SerializeError("message used serializer that is not accepted: %d" % msg.serializer_id)
+            if "CORR" in msg.annotations:
+                current_context.correlation_id = uuid.UUID(bytes=msg.annotations["CORR"])
+            else:
+                current_context.correlation_id = uuid.uuid4()
+            serializer_id = msg.serializer_id
+            serializer = util.get_serializer_by_id(serializer_id)
+            data = serializer.deserializeData(msg.data, msg.flags & message.FLAGS_COMPRESSED)
+            handshake_response = self.validateHandshake(conn, data["handshake"])
+            if msg.flags & message.FLAGS_META_ON_CONNECT:
+                # Usually this flag will be enabled, which results in including the object metadata
+                # in the handshake response. This avoids a separate remote call to get_metadata.
+                flags = message.FLAGS_META_ON_CONNECT
+                handshake_response = {
+                    "handshake": handshake_response,
+                    "meta": self.objectsById[constants.DAEMON_NAME].get_metadata(data["object"], as_lists=True)
+                }
+            else:
+                flags = 0
+            data, compressed = serializer.serializeData(handshake_response, config.COMPRESSION)
+            msgtype = message.MSG_CONNECTOK
+            if compressed:
+                flags |= message.FLAGS_COMPRESSED
+        except errors.ConnectionClosedError:
+            log.debug("handshake failed, connection closed early")
+            return False
+        except Exception as x:
+            log.debug("handshake failed, reason:", exc_info=True)
+            serializer = util.get_serializer_by_id(serializer_id)
+            data, compressed = serializer.serializeData(str(x), False)
+            msgtype = message.MSG_CONNECTFAIL
+            flags = message.FLAGS_COMPRESSED if compressed else 0
+        # We need a minimal amount of response data or the socket will remain blocked
+        # on some systems... (messages smaller than 40 bytes)
+        msg = message.Message(msgtype, data, serializer_id, flags, msg_seq, annotations=self.__annotations(), hmac_key=self._pyroHmacKey)
+        if config.LOGWIRE:
+            _log_wiredata(log, "daemon handshake response", msg)
+        conn.send(msg.to_bytes())
+        return msg.type == message.MSG_CONNECTOK
+
+    def validateHandshake(self, conn, data):
+        """
+        Override this to create a connection validator for new client connections.
+        It should return a response data object normally if the connection is okay,
+        or should raise an exception if the connection should be denied.
+        """
+        return "hello"
+
+    def clientDisconnect(self, conn):
+        """
+        Override this to handle a client disconnect.
+        Conn is the SocketConnection object that was disconnected.
+        """
+        pass
+
+    def handleRequest(self, conn):
+        """
+        Handle incoming Pyro request. Catches any exception that may occur and
+        wraps it in a reply to the calling side, as to not make this server side loop
+        terminate due to exceptions caused by remote invocations.
+        """
+        request_flags = 0
+        request_seq = 0
+        request_serializer_id = util.MarshalSerializer.serializer_id
+        wasBatched = False
+        isCallback = False
+        try:
+            msg = message.Message.recv(conn, [message.MSG_INVOKE, message.MSG_PING], hmac_key=self._pyroHmacKey)
+        except errors.CommunicationError as x:
+            # we couldn't even get data from the client, this is an immediate error
+            # log.info("error receiving data from client %s: %s", conn.sock.getpeername(), x)
+            raise x
+        try:
+            request_flags = msg.flags
+            request_seq = msg.seq
+            request_serializer_id = msg.serializer_id
+            current_context.correlation_id = uuid.UUID(bytes=msg.annotations["CORR"]) if "CORR" in msg.annotations else uuid.uuid4()
+            if config.LOGWIRE:
+                _log_wiredata(log, "daemon wiredata received", msg)
+            if msg.type == message.MSG_PING:
+                # return same seq, but ignore any data (it's a ping, not an echo). Nothing is deserialized.
+                msg = message.Message(message.MSG_PING, b"pong", msg.serializer_id, 0, msg.seq, annotations=self.__annotations(), hmac_key=self._pyroHmacKey)
+                if config.LOGWIRE:
+                    _log_wiredata(log, "daemon wiredata sending", msg)
+                conn.send(msg.to_bytes())
+                return
+            if msg.serializer_id not in self.__serializer_ids:
+                raise errors.SerializeError("message used serializer that is not accepted: %d" % msg.serializer_id)
+            serializer = util.get_serializer_by_id(msg.serializer_id)
+            if request_flags & message.FLAGS_KEEPSERIALIZED:
+                # pass on the wire protocol message blob unchanged
+                objId, method, vargs, kwargs = self.__deserializeBlobArgs(msg)
+            else:
+                # normal deserialization of remote call arguments
+                objId, method, vargs, kwargs = serializer.deserializeCall(msg.data, compressed=msg.flags & message.FLAGS_COMPRESSED)
+            current_context.client = conn
+            current_context.client_sock_addr = conn.sock.getpeername()   # store this because on oneway calls the socket will be disconnected
+            current_context.seq = msg.seq
+            current_context.annotations = msg.annotations
+            current_context.msg_flags = msg.flags
+            current_context.serializer_id = msg.serializer_id
+            del msg  # invite GC to collect the object, don't wait for out-of-scope
+            obj = self.objectsById.get(objId)
+            if obj is not None:
+                if inspect.isclass(obj):
+                    obj = self._getInstance(obj, conn)
+                if request_flags & message.FLAGS_BATCH:
+                    # batched method calls, loop over them all and collect all results
+                    data = []
+                    for method, vargs, kwargs in vargs:
+                        method = util.getAttribute(obj, method)
+                        try:
+                            result = method(*vargs, **kwargs)  # this is the actual method call to the Pyro object
+                        except Exception:
+                            xt, xv = sys.exc_info()[0:2]
+                            log.debug("Exception occurred while handling batched request: %s", xv)
+                            xv._pyroTraceback = util.formatTraceback(detailed=config.DETAILED_TRACEBACK)
+                            if sys.platform == "cli":
+                                util.fixIronPythonExceptionForPickle(xv, True)  # piggyback attributes
+                            data.append(futures._ExceptionWrapper(xv))
+                            break  # stop processing the rest of the batch
+                        else:
+                            data.append(result)    # note that we don't support streaming results in batch mode
+                    wasBatched = True
+                else:
+                    # normal single method call
+                    if method == "__getattr__":
+                        # special case for direct attribute access (only exposed @properties are accessible)
+                        data = util.get_exposed_property_value(obj, vargs[0], only_exposed=config.REQUIRE_EXPOSE)
+                    elif method == "__setattr__":
+                        # special case for direct attribute access (only exposed @properties are accessible)
+                        data = util.set_exposed_property_value(obj, vargs[0], vargs[1], only_exposed=config.REQUIRE_EXPOSE)
+                    else:
+                        method = util.getAttribute(obj, method)
+                        if request_flags & message.FLAGS_ONEWAY and config.ONEWAY_THREADED:
+                            # oneway call to be run inside its own thread
+                            _OnewayCallThread(target=method, args=vargs, kwargs=kwargs).start()
+                        else:
+                            isCallback = getattr(method, "_pyroCallback", False)
+                            data = method(*vargs, **kwargs)  # this is the actual method call to the Pyro object
+                            if not request_flags & message.FLAGS_ONEWAY:
+                                isStream, data = self._streamResponse(data, conn)
+                                if isStream:
+                                    # throw an exception as well as setting message flags
+                                    # this way, it is backwards compatible with older pyro versions.
+                                    exc = errors.ProtocolError("result of call is an iterator")
+                                    ann = {"STRM": data.encode()} if data else {}
+                                    self._sendExceptionResponse(conn, request_seq, serializer.serializer_id, exc, None,
+                                                                annotations=ann, flags=message.FLAGS_ITEMSTREAMRESULT)
+                                    return
+            else:
+                log.debug("unknown object requested: %s", objId)
+                raise errors.DaemonError("unknown object")
+            if request_flags & message.FLAGS_ONEWAY:
+                return  # oneway call, don't send a response
+            else:
+                data, compressed = serializer.serializeData(data, compress=config.COMPRESSION)
+                response_flags = 0
+                if compressed:
+                    response_flags |= message.FLAGS_COMPRESSED
+                if wasBatched:
+                    response_flags |= message.FLAGS_BATCH
+                msg = message.Message(message.MSG_RESULT, data, serializer.serializer_id, response_flags, request_seq,
+                                      annotations=self.__annotations(), hmac_key=self._pyroHmacKey)
+                current_context.response_annotations = {}
+                if config.LOGWIRE:
+                    _log_wiredata(log, "daemon wiredata sending", msg)
+                conn.send(msg.to_bytes())
+        except Exception:
+            xt, xv = sys.exc_info()[0:2]
+            msg = getattr(xv, "pyroMsg", None)
+            if msg:
+                request_seq = msg.seq
+                request_serializer_id = msg.serializer_id
+            if xt is not errors.ConnectionClosedError:
+                if xt is not StopIteration:
+                    log.debug("Exception occurred while handling request: %r", xv)
+                if not request_flags & message.FLAGS_ONEWAY:
+                    if isinstance(xv, errors.SerializeError) or not isinstance(xv, errors.CommunicationError):
+                        # only return the error to the client if it wasn't a oneway call, and not a communication error
+                        # (in these cases, it makes no sense to try to report the error back to the client...)
+                        tblines = util.formatTraceback(detailed=config.DETAILED_TRACEBACK)
+                        self._sendExceptionResponse(conn, request_seq, request_serializer_id, xv, tblines)
+            if isCallback or isinstance(xv, (errors.CommunicationError, errors.SecurityError)):
+                raise  # re-raise if flagged as callback, communication or security error.
+
+    def _clientDisconnect(self, conn):
+        if config.ITER_STREAM_LINGER > 0:
+            # client goes away, keep streams around for a bit longer (allow reconnect)
+            for streamId in list(self.streaming_responses):
+                info = self.streaming_responses.get(streamId, None)
+                if info and info[0] is conn:
+                    _, timestamp, _, stream = info
+                    self.streaming_responses[streamId] = (None, timestamp, time.time(), stream)
+        else:
+            # client goes away, close any streams it had open as well
+            for streamId in list(self.streaming_responses):
+                info = self.streaming_responses.get(streamId, None)
+                if info and info[0] is conn:
+                    del self.streaming_responses[streamId]
+        self.clientDisconnect(conn)  # user overridable hook
+
+    def _housekeeping(self):
+        """
+        Perform periodical housekeeping actions (cleanups etc)
+        """
+        if self._shutting_down:
+            return
+        with self.housekeeper_lock:
+            if self.streaming_responses:
+                if config.ITER_STREAM_LIFETIME > 0:
+                    # cleanup iter streams that are past their lifetime
+                    for streamId in list(self.streaming_responses.keys()):
+                        info = self.streaming_responses.get(streamId, None)
+                        if info:
+                            last_use_period = time.time() - info[1]
+                            if 0 < config.ITER_STREAM_LIFETIME < last_use_period:
+                                del self.streaming_responses[streamId]
+                if config.ITER_STREAM_LINGER > 0:
+                    # cleanup iter streams that are past their linger time
+                    for streamId in list(self.streaming_responses.keys()):
+                        info = self.streaming_responses.get(streamId, None)
+                        if info and info[2]:
+                            linger_period = time.time() - info[2]
+                            if linger_period > config.ITER_STREAM_LINGER:
+                                del self.streaming_responses[streamId]
+            self.housekeeping()
+
+    def housekeeping(self):
+        """
+        Override this to add custom periodic housekeeping (cleanup) logic.
+        This will be called every few seconds by the running daemon's request loop.
+        """
+        pass
+
+    def _getInstance(self, clazz, conn):
+        """
+        Find or create a new instance of the class
+        """
+        def createInstance(clazz, creator):
+            try:
+                if creator:
+                    obj = creator(clazz)
+                    if isinstance(obj, clazz):
+                        return obj
+                    raise TypeError("instance creator returned object of different type")
+                return clazz()
+            except Exception:
+                log.exception("could not create pyro object instance")
+                raise
+        instance_mode, instance_creator = clazz._pyroInstancing
+        if instance_mode == "single":
+            # create and use one singleton instance of this class (not a global singleton, just exactly one per daemon)
+            instance = self._pyroInstances.get(clazz)
+            if not instance:
+                log.debug("instancemode %s: creating new pyro object for %s", instance_mode, clazz)
+                instance = createInstance(clazz, instance_creator)
+                self._pyroInstances[clazz] = instance
+            return instance
+        elif instance_mode == "session":
+            # Create and use one instance for this proxy connection
+            # the instances are kept on the connection object.
+            # (this is the default instance mode when using new style @expose)
+            instance = conn.pyroInstances.get(clazz)
+            if not instance:
+                log.debug("instancemode %s: creating new pyro object for %s", instance_mode, clazz)
+                instance = createInstance(clazz, instance_creator)
+                conn.pyroInstances[clazz] = instance
+            return instance
+        elif instance_mode == "percall":
+            # create and use a new instance just for this call
+            log.debug("instancemode %s: creating new pyro object for %s", instance_mode, clazz)
+            return createInstance(clazz, instance_creator)
+        else:
+            raise errors.DaemonError("invalid instancemode in registered class")
+
+    def _sendExceptionResponse(self, connection, seq, serializer_id, exc_value, tbinfo, flags=0, annotations=None):
+        """send an exception back including the local traceback info"""
+        exc_value._pyroTraceback = tbinfo
+        if sys.platform == "cli":
+            util.fixIronPythonExceptionForPickle(exc_value, True)  # piggyback attributes
+        serializer = util.get_serializer_by_id(serializer_id)
+        try:
+            data, compressed = serializer.serializeData(exc_value)
+        except:
+            # the exception object couldn't be serialized, use a generic PyroError instead
+            xt, xv, tb = sys.exc_info()
+            msg = "Error serializing exception: %s. Original exception: %s: %s" % (str(xv), type(exc_value), str(exc_value))
+            exc_value = errors.PyroError(msg)
+            exc_value._pyroTraceback = tbinfo
+            if sys.platform == "cli":
+                util.fixIronPythonExceptionForPickle(exc_value, True)  # piggyback attributes
+            data, compressed = serializer.serializeData(exc_value)
+        flags |= message.FLAGS_EXCEPTION
+        if compressed:
+            flags |= message.FLAGS_COMPRESSED
+        annotations = dict(annotations or {})
+        annotations.update(self.annotations())
+        msg = message.Message(message.MSG_RESULT, data, serializer.serializer_id, flags, seq, annotations=annotations, hmac_key=self._pyroHmacKey)
+        if config.LOGWIRE:
+            _log_wiredata(log, "daemon wiredata sending (error response)", msg)
+        connection.send(msg.to_bytes())
+
+    def register(self, obj_or_class, objectId=None, force=False):
+        """
+        Register a Pyro object under the given id. Note that this object is now only
+        known inside this daemon, it is not automatically available in a name server.
+        This method returns a URI for the registered object.
+        Pyro checks if an object is already registered, unless you set force=True.
+        You can register a class or an object (instance) directly.
+        For a class, Pyro will create instances of it to handle the remote calls according
+        to the instance_mode (set via @expose on the class). The default there is one object
+        per session (=proxy connection). If you register an object directly, Pyro will use
+        that single object for *all* remote calls.
+        """
+        if objectId:
+            if not isinstance(objectId, basestring):
+                raise TypeError("objectId must be a string or None")
+        else:
+            objectId = "obj_" + uuid.uuid4().hex  # generate a new objectId
+        if inspect.isclass(obj_or_class):
+            if not hasattr(obj_or_class, "_pyroInstancing"):
+                obj_or_class._pyroInstancing = ("session", None)
+        if not force:
+            if hasattr(obj_or_class, "_pyroId") and obj_or_class._pyroId != "":  # check for empty string is needed for Cython
+                raise errors.DaemonError("object or class already has a Pyro id")
+            if objectId in self.objectsById:
+                raise errors.DaemonError("an object or class is already registered with that id")
+        # set some pyro attributes
+        obj_or_class._pyroId = objectId
+        obj_or_class._pyroDaemon = self
+        if config.AUTOPROXY:
+            # register a custom serializer for the type to automatically return proxies
+            # we need to do this for all known serializers
+            for ser in util._serializers.values():
+                ser.register_type_replacement(type(obj_or_class), pyroObjectToAutoProxy)
+        # register the object/class in the mapping
+        self.objectsById[obj_or_class._pyroId] = obj_or_class
+        return self.uriFor(objectId)
+
+    def unregister(self, objectOrId):
+        """
+        Remove a class or object from the known objects inside this daemon.
+        You can unregister the class/object directly, or with its id.
+        """
+        if objectOrId is None:
+            raise ValueError("object or objectid argument expected")
+        if not isinstance(objectOrId, basestring):
+            objectId = getattr(objectOrId, "_pyroId", None)
+            if objectId is None:
+                raise errors.DaemonError("object isn't registered")
+        else:
+            objectId = objectOrId
+            objectOrId = None
+        if objectId == constants.DAEMON_NAME:
+            return
+        if objectId in self.objectsById:
+            del self.objectsById[objectId]
+            if objectOrId is not None:
+                del objectOrId._pyroId
+                del objectOrId._pyroDaemon
+                # Don't remove the custom type serializer because there may be
+                # other registered objects of the same type still depending on it.
+
+    def uriFor(self, objectOrId, nat=True):
+        """
+        Get a URI for the given object (or object id) from this daemon.
+        Only a daemon can hand out proper uris because the access location is
+        contained in them.
+        Note that unregistered objects cannot be given an uri, but unregistered
+        object names can (it's just a string we're creating in that case).
+        If nat is set to False, the configured NAT address (if any) is ignored and it will
+        return an URI for the internal address.
+        """
+        if not isinstance(objectOrId, basestring):
+            objectOrId = getattr(objectOrId, "_pyroId", None)
+            if objectOrId is None or objectOrId not in self.objectsById:
+                raise errors.DaemonError("object isn't registered in this daemon")
+        if nat:
+            loc = self.natLocationStr or self.locationStr
+        else:
+            loc = self.locationStr
+        return URI("PYRO:%s@%s" % (objectOrId, loc))
+
+    def resetMetadataCache(self, objectOrId, nat=True):
+        """Reset cache of metadata when a Daemon has available methods/attributes
+        dynamically updated.  Clients will have to get a new proxy to see changes"""
+        uri = self.uriFor(objectOrId, nat)
+        # can only be cached if registered, else no-op
+        if uri.object in self.objectsById:
+            registered_object = self.objectsById[uri.object]
+            # Clear cache regardless of how it is accessed
+            util.reset_exposed_members(registered_object, config.REQUIRE_EXPOSE, as_lists=True)
+            util.reset_exposed_members(registered_object, config.REQUIRE_EXPOSE, as_lists=False)
+
+    def proxyFor(self, objectOrId, nat=True):
+        """
+        Get a fully initialized Pyro Proxy for the given object (or object id) for this daemon.
+        If nat is False, the configured NAT address (if any) is ignored.
+        The object or id must be registered in this daemon, or you'll get an exception.
+        (you can't get a proxy for an unknown object)
+        """
+        uri = self.uriFor(objectOrId, nat)
+        proxy = Proxy(uri)
+        try:
+            registered_object = self.objectsById[uri.object]
+        except KeyError:
+            raise errors.DaemonError("object isn't registered in this daemon")
+        meta = util.get_exposed_members(registered_object, only_exposed=config.REQUIRE_EXPOSE)
+        proxy._pyroGetMetadata(known_metadata=meta)
+        return proxy
+
+    def close(self):
+        """Close down the server and release resources"""
+        self.__mustshutdown.set()
+        self.streaming_responses = {}
+        if self.transportServer:
+            log.debug("daemon closing")
+            self.transportServer.close()
+            self.transportServer = None
+
+    def annotations(self):
+        """Override to return a dict with custom user annotations to be sent with each response message."""
+        return {}
+
+    def combine(self, daemon):
+        """
+        Combines the event loop of the other daemon in the current daemon's loop.
+        You can then simply run the current daemon's requestLoop to serve both daemons.
+        This works fine on the multiplex server type, but doesn't work with the threaded server type.
+        """
+        log.debug("combining event loop with other daemon")
+        self.transportServer.combine_loop(daemon.transportServer)
+
+    def __annotations(self):
+        annotations = current_context.response_annotations
+        if current_context.correlation_id:
+            annotations["CORR"] = current_context.correlation_id.bytes
+        else:
+            annotations.pop("CORR", None)
+        annotations.update(self.annotations())
+        return annotations
+
+    def __repr__(self):
+        if hasattr(self, "locationStr"):
+            family = socketutil.family_str(self.sock)
+            return "<%s.%s at 0x%x; %s - %s; %d objects>" % (self.__class__.__module__, self.__class__.__name__,
+                                                             id(self), self.locationStr, family, len(self.objectsById))
+        else:
+            # daemon objects may come back from serialized form without being properly initialized (by design)
+            return "<%s.%s at 0x%x; unusable>" % (self.__class__.__module__, self.__class__.__name__, id(self))
+
+    def __enter__(self):
+        if not self.transportServer:
+            raise errors.PyroError("cannot reuse this object")
+        return self
+
+    def __exit__(self, exc_type, exc_value, traceback):
+        self.close()
+
+    def __getstate__(self):
+        # A little hack to make it possible to serialize Pyro objects, because they can reference a daemon,
+        # but it is not meant to be able to properly serialize/deserialize Daemon objects.
+        return {}
+
+    def __getstate_for_dict__(self):
+        return tuple(self.__getstate__())
+
+    def __setstate_from_dict__(self, state):
+        pass
+
+    if sys.version_info < (3, 0):
+        __lazy_dict_iterator_types = (type({}.iterkeys()), type({}.itervalues()), type({}.iteritems()))
+    else:
+        __lazy_dict_iterator_types = (type({}.keys()), type({}.values()), type({}.items()))
+
+    def _streamResponse(self, data, client):
+        if isinstance(data, collections.Iterator) or inspect.isgenerator(data):
+            if config.ITER_STREAMING:
+                if type(data) in self.__lazy_dict_iterator_types:
+                    raise errors.PyroError("won't serialize or stream lazy dict iterators, convert to list yourself")
+                stream_id = str(uuid.uuid4())
+                self.streaming_responses[stream_id] = (client, time.time(), 0, data)
+                return True, stream_id
+            return True, None
+        return False, data
+
+    def __deserializeBlobArgs(self, protocolmsg):
+        import marshal
+        blobinfo, objId, method = marshal.loads(protocolmsg.annotations["BLBI"])
+        blob = SerializedBlob(blobinfo, protocolmsg)
+        blob._contains_blob = True
+        return objId, method, (blob,), {}  # object, method, vargs, kwargs
+
+
+# serpent serializer initialization
+
+try:
+    import serpent
+
+    def pyro_class_serpent_serializer(obj, serializer, stream, level):
+        # Override the default way that a Pyro URI/proxy/daemon is serialized.
+        # Because it defines a __getstate__ it would otherwise just become a tuple,
+        # and not be deserialized as a class.
+        d = util.SerializerBase.class_to_dict(obj)
+        serializer.ser_builtins_dict(d, stream, level)
+
+    # register the special serializers for the pyro objects with Serpent
+    serpent.register_class(URI, pyro_class_serpent_serializer)
+    serpent.register_class(Proxy, pyro_class_serpent_serializer)
+    serpent.register_class(Daemon, pyro_class_serpent_serializer)
+    serpent.register_class(futures._ExceptionWrapper, pyro_class_serpent_serializer)
+except ImportError:
+    pass
+
+
+def serialize_core_object_to_dict(obj):
+    return {
+        "__class__": "Pyro4.core." + obj.__class__.__name__,
+        "state": obj.__getstate_for_dict__()
+    }
+
+
+util.SerializerBase.register_class_to_dict(URI, serialize_core_object_to_dict, serpent_too=False)
+util.SerializerBase.register_class_to_dict(Proxy, serialize_core_object_to_dict, serpent_too=False)
+util.SerializerBase.register_class_to_dict(Daemon, serialize_core_object_to_dict, serpent_too=False)
+util.SerializerBase.register_class_to_dict(futures._ExceptionWrapper, futures._ExceptionWrapper.__serialized_dict__, serpent_too=False)
+
+
+def _log_wiredata(logger, text, msg):
+    """logs all the given properties of the wire message in the given logger"""
+    corr = str(uuid.UUID(bytes=msg.annotations["CORR"])) if "CORR" in msg.annotations else "?"
+    logger.debug("%s: msgtype=%d flags=0x%x ser=%d seq=%d corr=%s\nannotations=%r\ndata=%r" %
+                 (text, msg.type, msg.flags, msg.serializer_id, msg.seq, corr, msg.annotations, msg.data))
+
+
+class _CallContext(threading.local):
+    def __init__(self):
+        # per-thread initialization
+        self.client = None
+        self.client_sock_addr = None
+        self.seq = 0
+        self.msg_flags = 0
+        self.serializer_id = 0
+        self.annotations = {}
+        self.response_annotations = {}
+        self.correlation_id = None
+
+    def to_global(self):
+        if sys.platform != "cli":
+            return dict(self.__dict__)
+        # ironpython somehow has problems getting at the values, so do it manually:
+        return {
+            "client": self.client,
+            "seq": self.seq,
+            "msg_flags": self.msg_flags,
+            "serializer_id": self.serializer_id,
+            "annotations": self.annotations,
+            "response_annotations": self.response_annotations,
+            "correlation_id": self.correlation_id,
+            "client_sock_addr": self.client_sock_addr
+        }
+
+    def from_global(self, values):
+        self.client = values["client"]
+        self.seq = values["seq"]
+        self.msg_flags = values["msg_flags"]
+        self.serializer_id = values["serializer_id"]
+        self.annotations = values["annotations"]
+        self.response_annotations = values["response_annotations"]
+        self.correlation_id = values["correlation_id"]
+        self.client_sock_addr = values["client_sock_addr"]
+
+
+class _OnewayCallThread(threading.Thread):
+    def __init__(self, target, args, kwargs):
+        super(_OnewayCallThread, self).__init__(target=target, args=args, kwargs=kwargs, name="oneway-call")
+        self.daemon = True
+        self.parent_context = current_context.to_global()
+
+    def run(self):
+        current_context.from_global(self.parent_context)
+        super(_OnewayCallThread, self).run()
+
+
+# name server utility function, here to avoid cyclic dependencies
+def _resolve(uri, hmac_key=None):
+    """
+    Resolve a 'magic' uri (PYRONAME, PYROMETA) into the direct PYRO uri.
+    It finds a name server, and use that to resolve a PYRONAME uri into the direct PYRO uri pointing to the named object.
+    If uri is already a PYRO uri, it is returned unmodified.
+    You can consider this a shortcut function so that you don't have to locate and use a name server proxy yourself.
+    Note: if you need to resolve more than a few names, consider using the name server directly instead of repeatedly
+    calling this function, to avoid the name server lookup overhead from each call.
+    """
+    if isinstance(uri, basestring):
+        uri = URI(uri)
+    elif not isinstance(uri, URI):
+        raise TypeError("can only resolve Pyro URIs")
+    if uri.protocol == "PYRO":
+        return uri
+    log.debug("resolving %s", uri)
+    if uri.protocol == "PYRONAME":
+        with _locateNS(uri.host, uri.port, hmac_key=hmac_key) as nameserver:
+            return nameserver.lookup(uri.object)
+    elif uri.protocol == "PYROMETA":
+        with _locateNS(uri.host, uri.port, hmac_key=hmac_key) as nameserver:
+            candidates = nameserver.list(metadata_all=uri.object)
+            if candidates:
+                candidate = random.choice(list(candidates.values()))
+                log.debug("resolved to candidate %s", candidate)
+                return URI(candidate)
+            raise errors.NamingError("no registrations available with desired metadata properties %s" % uri.object)
+    else:
+        raise errors.PyroError("invalid uri protocol")
+
+
+# name server utility function, here to avoid cyclic dependencies
+def _locateNS(host=None, port=None, broadcast=True, hmac_key=None):
+    """Get a proxy for a name server somewhere in the network."""
+    if host is None:
+        # first try localhost if we have a good chance of finding it there
+        if config.NS_HOST in ("localhost", "::1") or config.NS_HOST.startswith("127."):
+            if ":" in config.NS_HOST:  # ipv6
+                hosts = ["[%s]" % config.NS_HOST]
+            else:
+                # Some systems (Debian Linux) have 127.0.1.1 in the hosts file assigned to the hostname,
+                # try this too for convenience sake (only if it's actually used as a valid ip address)
+                try:
+                    socket.gethostbyaddr("127.0.1.1")
+                    hosts = [config.NS_HOST] if config.NS_HOST == "127.0.1.1" else [config.NS_HOST, "127.0.1.1"]
+                except socket.error:
+                    hosts = [config.NS_HOST]
+            for host in hosts:
+                uristring = "PYRO:%s@%s:%d" % (constants.NAMESERVER_NAME, host, port or config.NS_PORT)
+                log.debug("locating the NS: %s", uristring)
+                proxy = Proxy(uristring)
+                proxy._pyroHmacKey = hmac_key
+                try:
+                    proxy._pyroBind()
+                    log.debug("located NS")
+                    return proxy
+                except errors.PyroError:
+                    pass
+        if config.PREFER_IP_VERSION == 6:
+            broadcast = False   # ipv6 doesn't have broadcast. We should probably use multicast....
+        if broadcast:
+            # broadcast lookup
+            if not port:
+                port = config.NS_BCPORT
+            log.debug("broadcast locate")
+            sock = socketutil.createBroadcastSocket(reuseaddr=config.SOCK_REUSE, timeout=0.7)
+            for _ in range(3):
+                try:
+                    for bcaddr in config.parseAddressesString(config.BROADCAST_ADDRS):
+                        try:
+                            sock.sendto(b"GET_NSURI", 0, (bcaddr, port))
+                        except socket.error as x:
+                            err = getattr(x, "errno", x.args[0])
+                            # handle some errno's that some platforms like to throw:
+                            if err not in socketutil.ERRNO_EADDRNOTAVAIL and err not in socketutil.ERRNO_EADDRINUSE:
+                                raise
+                    data, _ = sock.recvfrom(100)
+                    sock.close()
+                    if sys.version_info >= (3, 0):
+                        data = data.decode("iso-8859-1")
+                    log.debug("located NS: %s", data)
+                    proxy = Proxy(data)
+                    proxy._pyroHmacKey = hmac_key
+                    return proxy
+                except socket.timeout:
+                    continue
+            try:
+                sock.shutdown(socket.SHUT_RDWR)
+            except (OSError, socket.error):
+                pass
+            sock.close()
+            log.debug("broadcast locate failed, try direct connection on NS_HOST")
+        else:
+            log.debug("skipping broadcast lookup")
+        # broadcast failed or skipped, try PYRO directly on specific host
+        host = config.NS_HOST
+        port = config.NS_PORT
+    # pyro direct lookup
+    if not port:
+        port = config.NS_PORT
+    if URI.isUnixsockLocation(host):
+        uristring = "PYRO:%s@%s" % (constants.NAMESERVER_NAME, host)
+    else:
+        # if not a unix socket, check for ipv6
+        if ":" in host:
+            host = "[%s]" % host
+        uristring = "PYRO:%s@%s:%d" % (constants.NAMESERVER_NAME, host, port)
+    uri = URI(uristring)
+    log.debug("locating the NS: %s", uri)
+    proxy = Proxy(uri)
+    proxy._pyroHmacKey = hmac_key
+    try:
+        proxy._pyroBind()
+        log.debug("located NS")
+        return proxy
+    except errors.PyroError as x:
+        e = errors.NamingError("Failed to locate the nameserver")
+        if sys.version_info >= (3, 0):
+            e.__cause__ = x
+        raise e
+
+
+class SerializedBlob(object):
+    """
+    Used to wrap some data to make Pyro pass this object transparently (it keeps the serialized payload as-is)
+    Only when you need to access the actual client data you can deserialize on demand.
+    This allows for transparent Pyro proxies and dispatchers and such.
+    You have to pass this as the only parameter to a remote method call for Pyro to understand it.
+    Init arguments:
+    ``info`` = some (small) descriptive data about the blob. Can be a simple id or name or guid. Must be marshallable.
+    ``data`` = the actual client data payload that you want to transfer in the blob. Can be anything that you would
+    otherwise have used as regular remote call arguments.
+    """
+    def __init__(self, info, data):
+        self.info = info
+        self._data = data
+        self._contains_blob = False
+
+    def deserialized(self):
+        """Retrieves the client data stored in this blob. Deserializes the data automatically if required."""
+        if self._contains_blob:
+            protocol_msg = self._data
+            serializer = util.get_serializer_by_id(protocol_msg.serializer_id)
+            _, _, data, _ = serializer.deserializeData(protocol_msg.data, protocol_msg.flags & message.FLAGS_COMPRESSED)
+            return data
+        else:
+            return self._data
+
+
+# call context thread local
+
+current_context = _CallContext()
+"""the context object for the current call. (thread-local)"""