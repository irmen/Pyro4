--- conflicted
+++ resolved
@@ -1,24 +1,20 @@
-"""
-Definitions of various hard coded constants.
-
-Pyro - Python Remote Objects.  Copyright by Irmen de Jong (irmen@razorvine.net).
-"""
-
-# Pyro version
-<<<<<<< HEAD
-VERSION = "4.44.dev1"
-=======
-VERSION = "4.46.dev0"
->>>>>>> a43861bc
-
-# standard object name for the Daemon object
-DAEMON_NAME = "Pyro.Daemon"
-
-# standard name for the Name server itself
-NAMESERVER_NAME = "Pyro.NameServer"
-
-# standard name for Flame server
-FLAME_NAME = "Pyro.Flame"
-
-# wire protocol version. Note that if this gets updated, Pyrolite might need an update too.
-PROTOCOL_VERSION = 48
+"""
+Definitions of various hard coded constants.
+
+Pyro - Python Remote Objects.  Copyright by Irmen de Jong (irmen@razorvine.net).
+"""
+
+# Pyro version
+VERSION = "4.46.dev1"
+
+# standard object name for the Daemon object
+DAEMON_NAME = "Pyro.Daemon"
+
+# standard name for the Name server itself
+NAMESERVER_NAME = "Pyro.NameServer"
+
+# standard name for Flame server
+FLAME_NAME = "Pyro.Flame"
+
+# wire protocol version. Note that if this gets updated, Pyrolite might need an update too.
+PROTOCOL_VERSION = 48