--- conflicted
+++ resolved
@@ -1,89 +1,79 @@
-"""
-Configuration settings.
-
-Pyro - Python Remote Objects.  Copyright by Irmen de Jong.
-irmen@razorvine.net - http://www.razorvine.net/python/Pyro
-"""
-
-HOST          =  "localhost"     # don't expose us to the outside world by default
-NS_HOST       =  HOST
-NS_PORT       =  9090     # tcp
-NS_BCPORT     =  9091     # udp
-NS_BCHOST     =  None
-COMPRESSION   =  False
-SERVERTYPE    =  "thread"
-DOTTEDNAMES   =  False    # server-side 
-COMMTIMEOUT   =  0.0
-POLLTIMEOUT   =  2.0      # seconds
-THREADING2    =  False     # use threading2 if available?
-ONEWAY_THREADED    = True     # oneway calls run in their own thread
-DETAILED_TRACEBACK = False
-CONNECTHANDSHAKE   = True     # should a connection handshake be done?
-THREADPOOL_MINTHREADS  = 4
-THREADPOOL_MAXTHREADS  = 50
-THREADPOOL_IDLETIMEOUT = 5.0
-
-
-# Btw, env vars only used at package import time (see __init__.py):
-# PYRO_LOGLEVEL   (enable Pyro log config and set level)
-# PYRO_LOGFILE    (the name of the logfile if you don't like the default)
-
-def _process(dictionary):
-    """Process all config items and update them with environment var settings if available."""
-    import os, re
-    PREFIX="PYRO_"
-    rx=re.compile(r"[A-Z_]+[A-Z_0-9]*$")
-    for symbol,value in dictionary.items():
-        if rx.match(symbol):
-            if PREFIX+symbol in os.environ:
-                envvalue=os.environ[PREFIX+symbol]
-                if value is not None:
-                    valuetype=type(value)
-                    if valuetype is bool:
-                        # booleans are special
-                        envvalue=envvalue.lower()
-                        if envvalue in ("0","off","no","false"):
-                            envvalue=False
-                        elif envvalue in ("1","yes","on","true"):
-                            envvalue=True
-                        else:
-                            raise ValueError("invalid boolean value: %s%s=%s" % (PREFIX, symbol, envvalue))
-                    else:
-                        envvalue=valuetype(envvalue)  # just cast the value to the appropriate type
-                dictionary[symbol]=envvalue
- 
-_process(globals())
-del _process
-
-def asDict():
-    """returns the current config as a regular dictionary"""
-    import re
-    rx=re.compile(r"[A-Z_]+[A-Z_0-9]*$")
-    result={}
-    for n,v in globals().items():
-        if rx.match(n):
-            result[n]=v
-    return result
-    
-# easy config diagnostic with python -m
-if __name__=="__main__":
-    import Pyro.constants
-    import os
-<<<<<<< HEAD
-    print("Pyro version: %s" % Pyro.constants.VERSION)
-    print("Loaded from: %s" % os.path.abspath(os.path.split(Pyro.__file__)[0]))
-    print("Active configuration settings:")
-    for n,v in sorted(asDict().items()):
-        print("%s=%s" % (n,v)) 
-
-=======
-    print "Pyro version:",Pyro.constants.VERSION
-    print "Loaded from:",os.path.abspath(os.path.split(Pyro.__file__)[0])
-    print "Active configuration settings:"
-    config=asDict()
-    config["LOGFILE"]=os.environ.get("PYRO_LOGFILE")
-    config["LOGLEVEL"]=os.environ.get("PYRO_LOGLEVEL")
-    for n,v in sorted(config.items()):
-        print "%s=%s" % (n,v) 
-
->>>>>>> d9feb436
+"""
+Configuration settings.
+
+Pyro - Python Remote Objects.  Copyright by Irmen de Jong.
+irmen@razorvine.net - http://www.razorvine.net/python/Pyro
+"""
+
+HOST          =  "localhost"     # don't expose us to the outside world by default
+NS_HOST       =  HOST
+NS_PORT       =  9090     # tcp
+NS_BCPORT     =  9091     # udp
+NS_BCHOST     =  None
+COMPRESSION   =  False
+SERVERTYPE    =  "thread"
+DOTTEDNAMES   =  False    # server-side 
+COMMTIMEOUT   =  0.0
+POLLTIMEOUT   =  2.0      # seconds
+THREADING2    =  False     # use threading2 if available?
+ONEWAY_THREADED    = True     # oneway calls run in their own thread
+DETAILED_TRACEBACK = False
+CONNECTHANDSHAKE   = True     # should a connection handshake be done?
+THREADPOOL_MINTHREADS  = 4
+THREADPOOL_MAXTHREADS  = 50
+THREADPOOL_IDLETIMEOUT = 5.0
+
+
+# Btw, env vars only used at package import time (see __init__.py):
+# PYRO_LOGLEVEL   (enable Pyro log config and set level)
+# PYRO_LOGFILE    (the name of the logfile if you don't like the default)
+
+def _process(dictionary):
+    """Process all config items and update them with environment var settings if available."""
+    import os, re
+    PREFIX="PYRO_"
+    rx=re.compile(r"[A-Z_]+[A-Z_0-9]*$")
+    for symbol,value in dictionary.items():
+        if rx.match(symbol):
+            if PREFIX+symbol in os.environ:
+                envvalue=os.environ[PREFIX+symbol]
+                if value is not None:
+                    valuetype=type(value)
+                    if valuetype is bool:
+                        # booleans are special
+                        envvalue=envvalue.lower()
+                        if envvalue in ("0","off","no","false"):
+                            envvalue=False
+                        elif envvalue in ("1","yes","on","true"):
+                            envvalue=True
+                        else:
+                            raise ValueError("invalid boolean value: %s%s=%s" % (PREFIX, symbol, envvalue))
+                    else:
+                        envvalue=valuetype(envvalue)  # just cast the value to the appropriate type
+                dictionary[symbol]=envvalue
+ 
+_process(globals())
+del _process
+
+def asDict():
+    """returns the current config as a regular dictionary"""
+    import re
+    rx=re.compile(r"[A-Z_]+[A-Z_0-9]*$")
+    result={}
+    for n,v in globals().items():
+        if rx.match(n):
+            result[n]=v
+    return result
+    
+# easy config diagnostic with python -m
+if __name__=="__main__":
+    import Pyro.constants
+    import os
+    print("Pyro version: %s" % Pyro.constants.VERSION)
+    print("Loaded from: %s" % os.path.abspath(os.path.split(Pyro.__file__)[0]))
+    print("Active configuration settings:")
+    config=asDict()
+    config["LOGFILE"]=os.environ.get("PYRO_LOGFILE")
+    config["LOGLEVEL"]=os.environ.get("PYRO_LOGLEVEL")
+    for n,v in sorted(config.items()):
+        print("%s=%s" % (n,v)) 