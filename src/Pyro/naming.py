######################################################################
#
#  Pyro Name Server and helper functions.
#
#  Pyro - Python Remote Objects.  Copyright by Irmen de Jong.
#  irmen@razorvine.net - http://www.razorvine.net/python/Pyro
#
######################################################################

from __future__ import with_statement
import os, re, logging, socket, sys
from threading import RLock, Thread
import Pyro.core        # not Pyro.core, to avoid circular import
import Pyro.constants
import Pyro.socketutil
from Pyro.errors import PyroError, NamingError

__all__=["locateNS","resolve"]

if sys.version_info>=(3,0):
    basestring=str

log=logging.getLogger("Pyro.naming")

class NameServer(object):
    """Pyro name server. Provides a simple flat name space to map logical object names to Pyro URIs."""
    def __init__(self):
        self.namespace={}
        self.lock=RLock()
    def lookup(self,arg):
        try:
            return Pyro.core.URI(self.namespace[arg])
        except KeyError:
            raise NamingError("unknown name: "+arg)
    def register(self,name,uri):
        if isinstance(uri, Pyro.core.URI):
            uri=uri.asString()
        elif not isinstance(uri, basestring):
            raise TypeError("only URIs or strings can be registered")
        else:
            Pyro.core.URI(uri)  # check if uri is valid
        if not isinstance(name, basestring):
            raise TypeError("name must be a str")
        if name in self.namespace:
            raise NamingError("name already registered: "+name)
        with self.lock:
            self.namespace[name]=uri
    def remove(self, name=None, prefix=None, regex=None):
        if name and name in self.namespace and name!=Pyro.constants.NAMESERVER_NAME:
            with self.lock:
                del self.namespace[name]
            return 1
        if prefix:
            with self.lock:
                items=list(self.list(prefix=prefix).keys())
                if Pyro.constants.NAMESERVER_NAME in items:
                    items.remove(Pyro.constants.NAMESERVER_NAME)
                for item in items:
                    del self.namespace[item]
                return len(items)
        if regex:
            with self.lock:
                items=list(self.list(regex=regex).keys())
                if Pyro.constants.NAMESERVER_NAME in items:
                    items.remove(Pyro.constants.NAMESERVER_NAME)
                for item in items:
                    del self.namespace[item]
                return len(items)
        return 0

    def list(self, prefix=None, regex=None):
        with self.lock:
            if prefix:
                result={}
                for name in self.namespace:
                    if name.startswith(prefix):
                        result[name]=self.namespace[name]
                return result
            elif regex:
                result={}
                try:
                    regex=re.compile(regex+"$")  # add end of string marker
                except re.error:
                    x=sys.exc_info()[1]
                    raise NamingError("invalid regex: "+str(x))
                else:
                    for name in self.namespace:
                        if regex.match(name):
                            result[name]=self.namespace[name]
                    return result
            else:
                # just return (a copy of) everything
                return self.namespace.copy()
    def ping(self):
        pass


class NameServerDaemon(Pyro.core.Daemon):
    """Daemon that contains the Name Server."""
    def __init__(self, host=None, port=None):
        if Pyro.config.DOTTEDNAMES:
            raise PyroError("Name server won't start with DOTTEDNAMES enabled because of security reasons")
        if host is None:
            host=Pyro.config.HOST
        if port is None:
            port=Pyro.config.NS_PORT
        super(NameServerDaemon,self).__init__(host,port)
        self.nameserver=NameServer()
        self.register(self.nameserver, Pyro.constants.NAMESERVER_NAME)
        self.nameserver.register(Pyro.constants.NAMESERVER_NAME, self.uriFor(self.nameserver))
        log.info("nameserver daemon created")
    def close(self):
        super(NameServerDaemon,self).close()
        self.nameserver=None
    def __enter__(self):
        if not self.nameserver:
            raise PyroError("cannot reuse this object")
        return self
    def __exit__(self, exc_type, exc_value, traceback):
        self.nameserver=None
        return super(NameServerDaemon,self).__exit__(exc_type, exc_value, traceback)
        
class BroadcastServer(object):
    if sys.version_info>=(3,0):
        REQUEST_NSURI=bytes("GET_NSURI","ASCII")
    else:
        REQUEST_NSURI="GET_NSURI"
    def __init__(self, nsUri, bchost=None, bcport=None):
        self.nsUri=str(nsUri)
        if bcport is None:
            bcport=Pyro.config.NS_BCPORT
        if bchost is None:
            bchost=Pyro.config.NS_BCHOST
        self.sock=Pyro.socketutil.createBroadcastSocket((bchost,bcport), timeout=2.0)
        self._sockaddr=self.sock.getsockname()
        bchost=bchost or self._sockaddr[0]
        bcport=bcport or self._sockaddr[1]
        self.locationStr="%s:%d" % (bchost, bcport)
        log.info("ns broadcast server created on %s",self.locationStr)
        self.running=True
    def close(self):
        log.debug("ns broadcast server closing")
        self.running=False
        self.sock.close()
    def getPort(self):
        return self.sock.getsockname()[1]
    def fileno(self):
        return self.sock.fileno()
    def runInThread(self):
        """Run the broadcast server loop in its own thread. This is mainly for Jython,
        which has problems with multiplexing it using select() with the Name server itself."""
        thread=Thread(target=self.__requestLoop)
        thread.setDaemon(True)
        thread.start()
        log.debug("broadcast server loop running in own thread")
    def __requestLoop(self):
        while self.running:
            self.processRequest()
        log.debug("broadcast server loop terminating")
<<<<<<< HEAD
    def processRequest(self, otherSockets):
        for bcsocket in otherSockets:
            try:
                data,addr=bcsocket.recvfrom(100)
                if data==self.REQUEST_NSURI:
                    log.debug("responding to broadcast request from %s",addr)
                    responsedata=self.nsUri
                    if sys.version_info>=(3,0):
                        responsedata=bytes(responsedata,"iso-8859-1")
                    bcsocket.sendto(responsedata, 0, addr)
            except socket.error:
                pass
=======
    def processRequest(self):
        try:
            data,addr=self.sock.recvfrom(100)
            if data=="GET_NSURI":
                log.debug("responding to broadcast request from %s",addr)
                self.sock.sendto(self.nsUri, addr)
        except socket.error:
            pass
>>>>>>> de6eb3d9
    def __enter__(self):
        return self
    def __exit__(self, exc_type, exc_value, traceback):
        self.close()

def startNSloop(host=None, port=None, enableBroadcast=True, bchost=None, bcport=None):
    """utility function that starts a new Name server and enters its requestloop."""
    daemon=NameServerDaemon(host, port)
    hostip=daemon.sock.getsockname()[0]
    nsUri=daemon.uriFor(daemon.nameserver)
    if hostip.startswith("127."):
        print("Not starting broadcast server for localhost.")
        log.info("Not starting NS broadcast server because NS is bound to localhost")
        enableBroadcast=False
    bcserver=None
    if enableBroadcast:
        bcserver=BroadcastServer(nsUri,bchost,bcport)
<<<<<<< HEAD
        print("Broadcast server running on %s" % bcserver.locationStr)
        if os.name!="java":
            others=([bcserver.sock], bcserver.processRequest)
        else:
            bcserver.runInThread()  
    print("NS running on %s (%s)" % (daemon.locationStr,hostip))
    print("URI = %s" % nsUri)
=======
        print "Broadcast server running on", bcserver.locationStr
        bcserver.runInThread()  
    print "NS running on %s (%s)" % (daemon.locationStr,hostip)
    print "URI =",nsUri
>>>>>>> de6eb3d9
    try:
        daemon.requestLoop()
    finally:
        daemon.close()
        if bcserver is not None:
            bcserver.close()
    print("NS shut down.")

def startNS(host=None, port=None, enableBroadcast=True, bchost=None, bcport=None):
    """utility fuction to quickly get a Name server daemon to be used in your own event loops.
    Returns (nameserverUri, nameserverDaemon, broadcastServer)."""
    daemon=NameServerDaemon(host, port)
    nsUri=daemon.uriFor(daemon.nameserver)
    hostip=daemon.sock.getsockname()[0]
    if hostip.startswith("127."):
        # not starting broadcast server for localhost.
        enableBroadcast=False
    bcserver=None
    if enableBroadcast:
        bcserver=BroadcastServer(nsUri,bchost,bcport)
    return nsUri, daemon, bcserver

def locateNS(host=None, port=None):
    """Get a proxy for a name server somewhere in the network."""
    if host is None:
        # first try localhost if we have a good chance of finding it there
        if Pyro.config.NS_HOST=="localhost" or Pyro.config.NS_HOST.startswith("127."):
            uristring="PYRO:%s@%s:%d" % (Pyro.constants.NAMESERVER_NAME, Pyro.config.NS_HOST, port or Pyro.config.NS_PORT)
            log.debug("locating the NS: %s",uristring)
            proxy=Pyro.core.Proxy(uristring)
            try:
                proxy.ping()
                log.debug("located NS")
                return proxy
            except PyroError:
                pass
        # broadcast lookup
        if not port:
            port=Pyro.config.NS_BCPORT
        log.debug("broadcast locate")
        sock=Pyro.socketutil.createBroadcastSocket(timeout=0.7)
        for _ in range(3):
            try:
                sock.sendto(BroadcastServer.REQUEST_NSURI,0,("<broadcast>",port))
                data,_=sock.recvfrom(100)
                sock.close()
                data=data.decode("iso-8859-1")
                log.debug("located NS: %s",data)
                return Pyro.core.Proxy(data)
            except socket.timeout:
                continue
        sock.close()
        log.debug("broadcast locate failed, try direct connection on NS_HOST")
        # broadcast failed, try PYRO directly on specific host
        host=Pyro.config.NS_HOST
        port=Pyro.config.NS_PORT
    # pyro direct lookup
    if not port:
        port=Pyro.config.NS_PORT
    if Pyro.core.URI.isPipeOrUnixsockLocation(host):
        uristring="PYRO:%s@%s" % (Pyro.constants.NAMESERVER_NAME,host)
    else:
        uristring="PYRO:%s@%s:%d" % (Pyro.constants.NAMESERVER_NAME,host,port)
    uri=Pyro.core.URI(uristring)
    log.debug("locating the NS: %s",uri)
    proxy=Pyro.core.Proxy(uri)
    try:
        proxy.ping()
        log.debug("located NS")
        return proxy
    except PyroError:
        raise Pyro.errors.NamingError("Failed to locate the nameserver")
        
    

def resolve(uri):
    """Resolve a 'magic' uri (PYRONAME) into the direct PYRO uri."""
    if isinstance(uri, basestring):
        uri=Pyro.core.URI(uri)
    elif not isinstance(uri, Pyro.core.URI):
        raise TypeError("can only resolve Pyro URIs")
    if uri.protocol=="PYRO":
        return uri
    log.debug("resolving %s",uri)
    if uri.protocol=="PYRONAME":
        nameserver=locateNS(uri.host, uri.port)
        uri=nameserver.lookup(uri.object)
        nameserver._pyroRelease()
        return uri
    else:
        raise PyroError("invalid uri protocol")

def main(args):
    from optparse import OptionParser
    parser=OptionParser()
    parser.add_option("-n","--host", dest="host", help="hostname to bind server on")
    parser.add_option("-p","--port", dest="port", type="int", help="port to bind server on (0=random)")
    parser.add_option("","--bchost", dest="bchost", help="hostname to bind broadcast server on")
    parser.add_option("","--bcport", dest="bcport", type="int", 
                      help="port to bind broadcast server on (0=random)")
    parser.add_option("-x","--nobc", dest="enablebc", action="store_false", default=True,
                      help="don't start a broadcast server")
    options,args = parser.parse_args(args)
    startNSloop(options.host,options.port,enableBroadcast=options.enablebc,
            bchost=options.bchost,bcport=options.bcport)

if __name__=="__main__":
    import sys
    main(sys.argv[1:])
<|MERGE_RESOLUTION|>--- conflicted
+++ resolved
@@ -1,322 +1,300 @@
-######################################################################
-#
-#  Pyro Name Server and helper functions.
-#
-#  Pyro - Python Remote Objects.  Copyright by Irmen de Jong.
-#  irmen@razorvine.net - http://www.razorvine.net/python/Pyro
-#
-######################################################################
-
-from __future__ import with_statement
-import os, re, logging, socket, sys
-from threading import RLock, Thread
-import Pyro.core        # not Pyro.core, to avoid circular import
-import Pyro.constants
-import Pyro.socketutil
-from Pyro.errors import PyroError, NamingError
-
-__all__=["locateNS","resolve"]
-
-if sys.version_info>=(3,0):
-    basestring=str
-
-log=logging.getLogger("Pyro.naming")
-
-class NameServer(object):
-    """Pyro name server. Provides a simple flat name space to map logical object names to Pyro URIs."""
-    def __init__(self):
-        self.namespace={}
-        self.lock=RLock()
-    def lookup(self,arg):
-        try:
-            return Pyro.core.URI(self.namespace[arg])
-        except KeyError:
-            raise NamingError("unknown name: "+arg)
-    def register(self,name,uri):
-        if isinstance(uri, Pyro.core.URI):
-            uri=uri.asString()
-        elif not isinstance(uri, basestring):
-            raise TypeError("only URIs or strings can be registered")
-        else:
-            Pyro.core.URI(uri)  # check if uri is valid
-        if not isinstance(name, basestring):
-            raise TypeError("name must be a str")
-        if name in self.namespace:
-            raise NamingError("name already registered: "+name)
-        with self.lock:
-            self.namespace[name]=uri
-    def remove(self, name=None, prefix=None, regex=None):
-        if name and name in self.namespace and name!=Pyro.constants.NAMESERVER_NAME:
-            with self.lock:
-                del self.namespace[name]
-            return 1
-        if prefix:
-            with self.lock:
-                items=list(self.list(prefix=prefix).keys())
-                if Pyro.constants.NAMESERVER_NAME in items:
-                    items.remove(Pyro.constants.NAMESERVER_NAME)
-                for item in items:
-                    del self.namespace[item]
-                return len(items)
-        if regex:
-            with self.lock:
-                items=list(self.list(regex=regex).keys())
-                if Pyro.constants.NAMESERVER_NAME in items:
-                    items.remove(Pyro.constants.NAMESERVER_NAME)
-                for item in items:
-                    del self.namespace[item]
-                return len(items)
-        return 0
-
-    def list(self, prefix=None, regex=None):
-        with self.lock:
-            if prefix:
-                result={}
-                for name in self.namespace:
-                    if name.startswith(prefix):
-                        result[name]=self.namespace[name]
-                return result
-            elif regex:
-                result={}
-                try:
-                    regex=re.compile(regex+"$")  # add end of string marker
-                except re.error:
-                    x=sys.exc_info()[1]
-                    raise NamingError("invalid regex: "+str(x))
-                else:
-                    for name in self.namespace:
-                        if regex.match(name):
-                            result[name]=self.namespace[name]
-                    return result
-            else:
-                # just return (a copy of) everything
-                return self.namespace.copy()
-    def ping(self):
-        pass
-
-
-class NameServerDaemon(Pyro.core.Daemon):
-    """Daemon that contains the Name Server."""
-    def __init__(self, host=None, port=None):
-        if Pyro.config.DOTTEDNAMES:
-            raise PyroError("Name server won't start with DOTTEDNAMES enabled because of security reasons")
-        if host is None:
-            host=Pyro.config.HOST
-        if port is None:
-            port=Pyro.config.NS_PORT
-        super(NameServerDaemon,self).__init__(host,port)
-        self.nameserver=NameServer()
-        self.register(self.nameserver, Pyro.constants.NAMESERVER_NAME)
-        self.nameserver.register(Pyro.constants.NAMESERVER_NAME, self.uriFor(self.nameserver))
-        log.info("nameserver daemon created")
-    def close(self):
-        super(NameServerDaemon,self).close()
-        self.nameserver=None
-    def __enter__(self):
-        if not self.nameserver:
-            raise PyroError("cannot reuse this object")
-        return self
-    def __exit__(self, exc_type, exc_value, traceback):
-        self.nameserver=None
-        return super(NameServerDaemon,self).__exit__(exc_type, exc_value, traceback)
-        
-class BroadcastServer(object):
-    if sys.version_info>=(3,0):
-        REQUEST_NSURI=bytes("GET_NSURI","ASCII")
-    else:
-        REQUEST_NSURI="GET_NSURI"
-    def __init__(self, nsUri, bchost=None, bcport=None):
-        self.nsUri=str(nsUri)
-        if bcport is None:
-            bcport=Pyro.config.NS_BCPORT
-        if bchost is None:
-            bchost=Pyro.config.NS_BCHOST
-        self.sock=Pyro.socketutil.createBroadcastSocket((bchost,bcport), timeout=2.0)
-        self._sockaddr=self.sock.getsockname()
-        bchost=bchost or self._sockaddr[0]
-        bcport=bcport or self._sockaddr[1]
-        self.locationStr="%s:%d" % (bchost, bcport)
-        log.info("ns broadcast server created on %s",self.locationStr)
-        self.running=True
-    def close(self):
-        log.debug("ns broadcast server closing")
-        self.running=False
-        self.sock.close()
-    def getPort(self):
-        return self.sock.getsockname()[1]
-    def fileno(self):
-        return self.sock.fileno()
-    def runInThread(self):
-        """Run the broadcast server loop in its own thread. This is mainly for Jython,
-        which has problems with multiplexing it using select() with the Name server itself."""
-        thread=Thread(target=self.__requestLoop)
-        thread.setDaemon(True)
-        thread.start()
-        log.debug("broadcast server loop running in own thread")
-    def __requestLoop(self):
-        while self.running:
-            self.processRequest()
-        log.debug("broadcast server loop terminating")
-<<<<<<< HEAD
-    def processRequest(self, otherSockets):
-        for bcsocket in otherSockets:
-            try:
-                data,addr=bcsocket.recvfrom(100)
-                if data==self.REQUEST_NSURI:
-                    log.debug("responding to broadcast request from %s",addr)
-                    responsedata=self.nsUri
-                    if sys.version_info>=(3,0):
-                        responsedata=bytes(responsedata,"iso-8859-1")
-                    bcsocket.sendto(responsedata, 0, addr)
-            except socket.error:
-                pass
-=======
-    def processRequest(self):
-        try:
-            data,addr=self.sock.recvfrom(100)
-            if data=="GET_NSURI":
-                log.debug("responding to broadcast request from %s",addr)
-                self.sock.sendto(self.nsUri, addr)
-        except socket.error:
-            pass
->>>>>>> de6eb3d9
-    def __enter__(self):
-        return self
-    def __exit__(self, exc_type, exc_value, traceback):
-        self.close()
-
-def startNSloop(host=None, port=None, enableBroadcast=True, bchost=None, bcport=None):
-    """utility function that starts a new Name server and enters its requestloop."""
-    daemon=NameServerDaemon(host, port)
-    hostip=daemon.sock.getsockname()[0]
-    nsUri=daemon.uriFor(daemon.nameserver)
-    if hostip.startswith("127."):
-        print("Not starting broadcast server for localhost.")
-        log.info("Not starting NS broadcast server because NS is bound to localhost")
-        enableBroadcast=False
-    bcserver=None
-    if enableBroadcast:
-        bcserver=BroadcastServer(nsUri,bchost,bcport)
-<<<<<<< HEAD
-        print("Broadcast server running on %s" % bcserver.locationStr)
-        if os.name!="java":
-            others=([bcserver.sock], bcserver.processRequest)
-        else:
-            bcserver.runInThread()  
-    print("NS running on %s (%s)" % (daemon.locationStr,hostip))
-    print("URI = %s" % nsUri)
-=======
-        print "Broadcast server running on", bcserver.locationStr
-        bcserver.runInThread()  
-    print "NS running on %s (%s)" % (daemon.locationStr,hostip)
-    print "URI =",nsUri
->>>>>>> de6eb3d9
-    try:
-        daemon.requestLoop()
-    finally:
-        daemon.close()
-        if bcserver is not None:
-            bcserver.close()
-    print("NS shut down.")
-
-def startNS(host=None, port=None, enableBroadcast=True, bchost=None, bcport=None):
-    """utility fuction to quickly get a Name server daemon to be used in your own event loops.
-    Returns (nameserverUri, nameserverDaemon, broadcastServer)."""
-    daemon=NameServerDaemon(host, port)
-    nsUri=daemon.uriFor(daemon.nameserver)
-    hostip=daemon.sock.getsockname()[0]
-    if hostip.startswith("127."):
-        # not starting broadcast server for localhost.
-        enableBroadcast=False
-    bcserver=None
-    if enableBroadcast:
-        bcserver=BroadcastServer(nsUri,bchost,bcport)
-    return nsUri, daemon, bcserver
-
-def locateNS(host=None, port=None):
-    """Get a proxy for a name server somewhere in the network."""
-    if host is None:
-        # first try localhost if we have a good chance of finding it there
-        if Pyro.config.NS_HOST=="localhost" or Pyro.config.NS_HOST.startswith("127."):
-            uristring="PYRO:%s@%s:%d" % (Pyro.constants.NAMESERVER_NAME, Pyro.config.NS_HOST, port or Pyro.config.NS_PORT)
-            log.debug("locating the NS: %s",uristring)
-            proxy=Pyro.core.Proxy(uristring)
-            try:
-                proxy.ping()
-                log.debug("located NS")
-                return proxy
-            except PyroError:
-                pass
-        # broadcast lookup
-        if not port:
-            port=Pyro.config.NS_BCPORT
-        log.debug("broadcast locate")
-        sock=Pyro.socketutil.createBroadcastSocket(timeout=0.7)
-        for _ in range(3):
-            try:
-                sock.sendto(BroadcastServer.REQUEST_NSURI,0,("<broadcast>",port))
-                data,_=sock.recvfrom(100)
-                sock.close()
-                data=data.decode("iso-8859-1")
-                log.debug("located NS: %s",data)
-                return Pyro.core.Proxy(data)
-            except socket.timeout:
-                continue
-        sock.close()
-        log.debug("broadcast locate failed, try direct connection on NS_HOST")
-        # broadcast failed, try PYRO directly on specific host
-        host=Pyro.config.NS_HOST
-        port=Pyro.config.NS_PORT
-    # pyro direct lookup
-    if not port:
-        port=Pyro.config.NS_PORT
-    if Pyro.core.URI.isPipeOrUnixsockLocation(host):
-        uristring="PYRO:%s@%s" % (Pyro.constants.NAMESERVER_NAME,host)
-    else:
-        uristring="PYRO:%s@%s:%d" % (Pyro.constants.NAMESERVER_NAME,host,port)
-    uri=Pyro.core.URI(uristring)
-    log.debug("locating the NS: %s",uri)
-    proxy=Pyro.core.Proxy(uri)
-    try:
-        proxy.ping()
-        log.debug("located NS")
-        return proxy
-    except PyroError:
-        raise Pyro.errors.NamingError("Failed to locate the nameserver")
-        
-    
-
-def resolve(uri):
-    """Resolve a 'magic' uri (PYRONAME) into the direct PYRO uri."""
-    if isinstance(uri, basestring):
-        uri=Pyro.core.URI(uri)
-    elif not isinstance(uri, Pyro.core.URI):
-        raise TypeError("can only resolve Pyro URIs")
-    if uri.protocol=="PYRO":
-        return uri
-    log.debug("resolving %s",uri)
-    if uri.protocol=="PYRONAME":
-        nameserver=locateNS(uri.host, uri.port)
-        uri=nameserver.lookup(uri.object)
-        nameserver._pyroRelease()
-        return uri
-    else:
-        raise PyroError("invalid uri protocol")
-
-def main(args):
-    from optparse import OptionParser
-    parser=OptionParser()
-    parser.add_option("-n","--host", dest="host", help="hostname to bind server on")
-    parser.add_option("-p","--port", dest="port", type="int", help="port to bind server on (0=random)")
-    parser.add_option("","--bchost", dest="bchost", help="hostname to bind broadcast server on")
-    parser.add_option("","--bcport", dest="bcport", type="int", 
-                      help="port to bind broadcast server on (0=random)")
-    parser.add_option("-x","--nobc", dest="enablebc", action="store_false", default=True,
-                      help="don't start a broadcast server")
-    options,args = parser.parse_args(args)
-    startNSloop(options.host,options.port,enableBroadcast=options.enablebc,
-            bchost=options.bchost,bcport=options.bcport)
-
-if __name__=="__main__":
-    import sys
-    main(sys.argv[1:])
+######################################################################
+#
+#  Pyro Name Server and helper functions.
+#
+#  Pyro - Python Remote Objects.  Copyright by Irmen de Jong.
+#  irmen@razorvine.net - http://www.razorvine.net/python/Pyro
+#
+######################################################################
+
+from __future__ import with_statement
+import re, logging, socket, sys
+from threading import RLock, Thread
+import Pyro.core        # not Pyro.core, to avoid circular import
+import Pyro.constants
+import Pyro.socketutil
+from Pyro.errors import PyroError, NamingError
+
+__all__=["locateNS","resolve"]
+
+if sys.version_info>=(3,0):
+    basestring=str
+
+log=logging.getLogger("Pyro.naming")
+
+class NameServer(object):
+    """Pyro name server. Provides a simple flat name space to map logical object names to Pyro URIs."""
+    def __init__(self):
+        self.namespace={}
+        self.lock=RLock()
+    def lookup(self,arg):
+        try:
+            return Pyro.core.URI(self.namespace[arg])
+        except KeyError:
+            raise NamingError("unknown name: "+arg)
+    def register(self,name,uri):
+        if isinstance(uri, Pyro.core.URI):
+            uri=uri.asString()
+        elif not isinstance(uri, basestring):
+            raise TypeError("only URIs or strings can be registered")
+        else:
+            Pyro.core.URI(uri)  # check if uri is valid
+        if not isinstance(name, basestring):
+            raise TypeError("name must be a str")
+        if name in self.namespace:
+            raise NamingError("name already registered: "+name)
+        with self.lock:
+            self.namespace[name]=uri
+    def remove(self, name=None, prefix=None, regex=None):
+        if name and name in self.namespace and name!=Pyro.constants.NAMESERVER_NAME:
+            with self.lock:
+                del self.namespace[name]
+            return 1
+        if prefix:
+            with self.lock:
+                items=list(self.list(prefix=prefix).keys())
+                if Pyro.constants.NAMESERVER_NAME in items:
+                    items.remove(Pyro.constants.NAMESERVER_NAME)
+                for item in items:
+                    del self.namespace[item]
+                return len(items)
+        if regex:
+            with self.lock:
+                items=list(self.list(regex=regex).keys())
+                if Pyro.constants.NAMESERVER_NAME in items:
+                    items.remove(Pyro.constants.NAMESERVER_NAME)
+                for item in items:
+                    del self.namespace[item]
+                return len(items)
+        return 0
+
+    def list(self, prefix=None, regex=None):
+        with self.lock:
+            if prefix:
+                result={}
+                for name in self.namespace:
+                    if name.startswith(prefix):
+                        result[name]=self.namespace[name]
+                return result
+            elif regex:
+                result={}
+                try:
+                    regex=re.compile(regex+"$")  # add end of string marker
+                except re.error:
+                    x=sys.exc_info()[1]
+                    raise NamingError("invalid regex: "+str(x))
+                else:
+                    for name in self.namespace:
+                        if regex.match(name):
+                            result[name]=self.namespace[name]
+                    return result
+            else:
+                # just return (a copy of) everything
+                return self.namespace.copy()
+    def ping(self):
+        pass
+
+
+class NameServerDaemon(Pyro.core.Daemon):
+    """Daemon that contains the Name Server."""
+    def __init__(self, host=None, port=None):
+        if Pyro.config.DOTTEDNAMES:
+            raise PyroError("Name server won't start with DOTTEDNAMES enabled because of security reasons")
+        if host is None:
+            host=Pyro.config.HOST
+        if port is None:
+            port=Pyro.config.NS_PORT
+        super(NameServerDaemon,self).__init__(host,port)
+        self.nameserver=NameServer()
+        self.register(self.nameserver, Pyro.constants.NAMESERVER_NAME)
+        self.nameserver.register(Pyro.constants.NAMESERVER_NAME, self.uriFor(self.nameserver))
+        log.info("nameserver daemon created")
+    def close(self):
+        super(NameServerDaemon,self).close()
+        self.nameserver=None
+    def __enter__(self):
+        if not self.nameserver:
+            raise PyroError("cannot reuse this object")
+        return self
+    def __exit__(self, exc_type, exc_value, traceback):
+        self.nameserver=None
+        return super(NameServerDaemon,self).__exit__(exc_type, exc_value, traceback)
+        
+class BroadcastServer(object):
+    if sys.version_info>=(3,0):
+        REQUEST_NSURI=bytes("GET_NSURI","ASCII")
+    else:
+        REQUEST_NSURI="GET_NSURI"
+    def __init__(self, nsUri, bchost=None, bcport=None):
+        self.nsUri=str(nsUri)
+        if bcport is None:
+            bcport=Pyro.config.NS_BCPORT
+        if bchost is None:
+            bchost=Pyro.config.NS_BCHOST
+        self.sock=Pyro.socketutil.createBroadcastSocket((bchost,bcport), timeout=2.0)
+        self._sockaddr=self.sock.getsockname()
+        bchost=bchost or self._sockaddr[0]
+        bcport=bcport or self._sockaddr[1]
+        self.locationStr="%s:%d" % (bchost, bcport)
+        log.info("ns broadcast server created on %s",self.locationStr)
+        self.running=True
+    def close(self):
+        log.debug("ns broadcast server closing")
+        self.running=False
+        self.sock.close()
+    def getPort(self):
+        return self.sock.getsockname()[1]
+    def fileno(self):
+        return self.sock.fileno()
+    def runInThread(self):
+        """Run the broadcast server loop in its own thread. This is mainly for Jython,
+        which has problems with multiplexing it using select() with the Name server itself."""
+        thread=Thread(target=self.__requestLoop)
+        thread.setDaemon(True)
+        thread.start()
+        log.debug("broadcast server loop running in own thread")
+    def __requestLoop(self):
+        while self.running:
+            self.processRequest()
+        log.debug("broadcast server loop terminating")
+    def processRequest(self):
+        try:
+            data,addr=self.sock.recvfrom(100)
+            if data==self.REQUEST_NSURI:
+                log.debug("responding to broadcast request from %s",addr)
+                responsedata=self.nsUri
+                if sys.version_info>=(3,0):
+                    responsedata=bytes(responsedata,"iso-8859-1")
+                self.sock.sendto(responsedata, 0, addr)
+        except socket.error:
+            pass
+    def __enter__(self):
+        return self
+    def __exit__(self, exc_type, exc_value, traceback):
+        self.close()
+
+def startNSloop(host=None, port=None, enableBroadcast=True, bchost=None, bcport=None):
+    """utility function that starts a new Name server and enters its requestloop."""
+    daemon=NameServerDaemon(host, port)
+    hostip=daemon.sock.getsockname()[0]
+    nsUri=daemon.uriFor(daemon.nameserver)
+    if hostip.startswith("127."):
+        print("Not starting broadcast server for localhost.")
+        log.info("Not starting NS broadcast server because NS is bound to localhost")
+        enableBroadcast=False
+    bcserver=None
+    if enableBroadcast:
+        bcserver=BroadcastServer(nsUri,bchost,bcport)
+        print("Broadcast server running on %s" % bcserver.locationStr)
+        bcserver.runInThread()  
+    print("NS running on %s (%s)" % (daemon.locationStr,hostip))
+    print("URI = %s" % nsUri)
+    try:
+        daemon.requestLoop()
+    finally:
+        daemon.close()
+        if bcserver is not None:
+            bcserver.close()
+    print("NS shut down.")
+
+def startNS(host=None, port=None, enableBroadcast=True, bchost=None, bcport=None):
+    """utility fuction to quickly get a Name server daemon to be used in your own event loops.
+    Returns (nameserverUri, nameserverDaemon, broadcastServer)."""
+    daemon=NameServerDaemon(host, port)
+    nsUri=daemon.uriFor(daemon.nameserver)
+    hostip=daemon.sock.getsockname()[0]
+    if hostip.startswith("127."):
+        # not starting broadcast server for localhost.
+        enableBroadcast=False
+    bcserver=None
+    if enableBroadcast:
+        bcserver=BroadcastServer(nsUri,bchost,bcport)
+    return nsUri, daemon, bcserver
+
+def locateNS(host=None, port=None):
+    """Get a proxy for a name server somewhere in the network."""
+    if host is None:
+        # first try localhost if we have a good chance of finding it there
+        if Pyro.config.NS_HOST=="localhost" or Pyro.config.NS_HOST.startswith("127."):
+            uristring="PYRO:%s@%s:%d" % (Pyro.constants.NAMESERVER_NAME, Pyro.config.NS_HOST, port or Pyro.config.NS_PORT)
+            log.debug("locating the NS: %s",uristring)
+            proxy=Pyro.core.Proxy(uristring)
+            try:
+                proxy.ping()
+                log.debug("located NS")
+                return proxy
+            except PyroError:
+                pass
+        # broadcast lookup
+        if not port:
+            port=Pyro.config.NS_BCPORT
+        log.debug("broadcast locate")
+        sock=Pyro.socketutil.createBroadcastSocket(timeout=0.7)
+        for _ in range(3):
+            try:
+                sock.sendto(BroadcastServer.REQUEST_NSURI,0,("<broadcast>",port))
+                data,_=sock.recvfrom(100)
+                sock.close()
+                data=data.decode("iso-8859-1")
+                log.debug("located NS: %s",data)
+                return Pyro.core.Proxy(data)
+            except socket.timeout:
+                continue
+        sock.close()
+        log.debug("broadcast locate failed, try direct connection on NS_HOST")
+        # broadcast failed, try PYRO directly on specific host
+        host=Pyro.config.NS_HOST
+        port=Pyro.config.NS_PORT
+    # pyro direct lookup
+    if not port:
+        port=Pyro.config.NS_PORT
+    if Pyro.core.URI.isPipeOrUnixsockLocation(host):
+        uristring="PYRO:%s@%s" % (Pyro.constants.NAMESERVER_NAME,host)
+    else:
+        uristring="PYRO:%s@%s:%d" % (Pyro.constants.NAMESERVER_NAME,host,port)
+    uri=Pyro.core.URI(uristring)
+    log.debug("locating the NS: %s",uri)
+    proxy=Pyro.core.Proxy(uri)
+    try:
+        proxy.ping()
+        log.debug("located NS")
+        return proxy
+    except PyroError:
+        raise Pyro.errors.NamingError("Failed to locate the nameserver")
+        
+    
+
+def resolve(uri):
+    """Resolve a 'magic' uri (PYRONAME) into the direct PYRO uri."""
+    if isinstance(uri, basestring):
+        uri=Pyro.core.URI(uri)
+    elif not isinstance(uri, Pyro.core.URI):
+        raise TypeError("can only resolve Pyro URIs")
+    if uri.protocol=="PYRO":
+        return uri
+    log.debug("resolving %s",uri)
+    if uri.protocol=="PYRONAME":
+        nameserver=locateNS(uri.host, uri.port)
+        uri=nameserver.lookup(uri.object)
+        nameserver._pyroRelease()
+        return uri
+    else:
+        raise PyroError("invalid uri protocol")
+
+def main(args):
+    from optparse import OptionParser
+    parser=OptionParser()
+    parser.add_option("-n","--host", dest="host", help="hostname to bind server on")
+    parser.add_option("-p","--port", dest="port", type="int", help="port to bind server on (0=random)")
+    parser.add_option("","--bchost", dest="bchost", help="hostname to bind broadcast server on")
+    parser.add_option("","--bcport", dest="bcport", type="int", 
+                      help="port to bind broadcast server on (0=random)")
+    parser.add_option("-x","--nobc", dest="enablebc", action="store_false", default=True,
+                      help="don't start a broadcast server")
+    options,args = parser.parse_args(args)
+    startNSloop(options.host,options.port,enableBroadcast=options.enablebc,
+            bchost=options.bchost,bcport=options.bcport)
+
+if __name__=="__main__":
+    import sys
+    main(sys.argv[1:])