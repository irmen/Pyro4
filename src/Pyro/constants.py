"""
Definitions of various hard coded constants.

Pyro - Python Remote Objects.  Copyright by Irmen de Jong.
irmen@razorvine.net - http://www.razorvine.net/python/Pyro
"""

# Pyro version
<<<<<<< HEAD
VERSION = '4.1-svn-python3'
=======
VERSION = '4.1'
>>>>>>> d9feb436

# standard object name for the Daemon object
DAEMON_NAME = "Pyro.Daemon"

# standard name for the Name server itself
NAMESERVER_NAME = "Pyro.NameServer"

# exception attribute for remote stacktrace info
TRACEBACK_ATTRIBUTE = "_pyroTraceback"

# wire protocol version
PROTOCOL_VERSION = 40
<|MERGE_RESOLUTION|>--- conflicted
+++ resolved
@@ -1,25 +1,21 @@
-"""
-Definitions of various hard coded constants.
-
-Pyro - Python Remote Objects.  Copyright by Irmen de Jong.
-irmen@razorvine.net - http://www.razorvine.net/python/Pyro
-"""
-
-# Pyro version
-<<<<<<< HEAD
-VERSION = '4.1-svn-python3'
-=======
-VERSION = '4.1'
->>>>>>> d9feb436
-
-# standard object name for the Daemon object
-DAEMON_NAME = "Pyro.Daemon"
-
-# standard name for the Name server itself
-NAMESERVER_NAME = "Pyro.NameServer"
-
-# exception attribute for remote stacktrace info
-TRACEBACK_ATTRIBUTE = "_pyroTraceback"
-
-# wire protocol version
-PROTOCOL_VERSION = 40
+"""
+Definitions of various hard coded constants.
+
+Pyro - Python Remote Objects.  Copyright by Irmen de Jong.
+irmen@razorvine.net - http://www.razorvine.net/python/Pyro
+"""
+
+# Pyro version
+VERSION = '4.1-python3'
+
+# standard object name for the Daemon object
+DAEMON_NAME = "Pyro.Daemon"
+
+# standard name for the Name server itself
+NAMESERVER_NAME = "Pyro.NameServer"
+
+# exception attribute for remote stacktrace info
+TRACEBACK_ATTRIBUTE = "_pyroTraceback"
+
+# wire protocol version
+PROTOCOL_VERSION = 40