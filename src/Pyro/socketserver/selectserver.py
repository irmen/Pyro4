######################################################################
#
#  Socket server based on select/poll. Doesn't use threads.
#  Not supported for Jython due to a few obscure problems
#  with the select/poll implementation.
#
#  Pyro - Python Remote Objects.  Copyright by Irmen de Jong.
#  irmen@razorvine.net - http://www.razorvine.net/python/Pyro
#
######################################################################

import select, os, socket, logging, sys
from Pyro.socketutil import SocketConnection, createSocket, ERRNO_RETRIES, ERRNO_BADF
from Pyro.errors import ConnectionClosedError, PyroError
import Pyro.config

log=logging.getLogger("Pyro.socketserver.select")

class SocketServer(object):
    """transport server for socket connections, select/poll loop multiplex version."""
    def __init__(self, callbackObject, host, port, timeout=None):
        if os.name=="java":
            raise NotImplementedError("select-based server is not supported for Jython, use the threadpool server instead")
        log.info("starting select/poll socketserver")
        self.sock=None
        self.sock=createSocket(bind=(host,port), timeout=timeout)
        self.clients=[]
        self.callback=callbackObject
        sockaddr=self.sock.getsockname()
        if sockaddr[0].startswith("127."):
            if host is None or host.lower()!="localhost" and not host.startswith("127."):
                log.warn("weird DNS setup: %s resolves to localhost (127.x.x.x)",host)
        host=host or sockaddr[0]
        port=port or sockaddr[1]
        self.locationStr="%s:%d" % (host,port)
    def __del__(self):
        if self.sock is not None:
            self.sock.close()
            self.sock=None
    if hasattr(select,"poll"):
        def requestLoop(self, loopCondition=lambda:True):
            log.debug("enter poll-based requestloop")
            try:
                poll=select.poll()  #@UndefinedVariable (pydev)
                fileno2connection={}  # map fd to original connection object
                poll.register(self.sock.fileno(), select.POLLIN | select.POLLPRI) #@UndefinedVariable (pydev)
                fileno2connection[self.sock.fileno()]=self.sock
                while loopCondition():
                    polls=poll.poll(1000*Pyro.config.POLLTIMEOUT)
                    for (fd,mask) in polls:  #@UnusedVariable (pydev)
                        conn=fileno2connection[fd]
                        if conn is self.sock:
                            try:
                                conn=self.handleConnection(self.sock)
                            except ConnectionClosedError:
                                log.info("server socket was closed, stopping requestloop")
                                return
                            if conn:
                                poll.register(conn.fileno(), select.POLLIN | select.POLLPRI) #@UndefinedVariable (pydev)
                                fileno2connection[conn.fileno()]=conn
                        else:
<<<<<<< HEAD
                            if others and conn in others[0]:
                                try:
                                    others[1]([conn])  # handle events from other socket
                                except socket.error:
                                    x=sys.exc_info()[1]
                                    log.warn("there was an uncaught socket error for the other sockets: %s",x)
                            else:
=======
                            try:
                                self.callback.handleRequest(conn)
                            except (socket.error,ConnectionClosedError):
                                # client went away.
>>>>>>> de6eb3d9
                                try:
                                    fn=conn.fileno()
                                except socket.error:
                                    pass  
                                else:
                                    poll.unregister(fn)
                                    del fileno2connection[fn]
                                    conn.close()
            except KeyboardInterrupt:
                log.debug("stopping on break signal")
                pass
            finally:
                if hasattr(poll, "close"):
                    poll.close()
            log.debug("exit poll-based requestloop")

    else:
        def requestLoop(self, loopCondition=lambda:True):
            log.debug("entering select-based requestloop")
            while loopCondition():
                try:
                    rlist=self.clients[:]
                    rlist.append(self.sock)
                    try:
                        rlist,_,_=select.select(rlist, [], [], Pyro.config.POLLTIMEOUT)
                    except select.error:
                        if loopCondition():
                            raise
                        else:
                            # swallow the select error if the loopcondition is no longer true, and exit loop
                            # this can occur if we are shutting down and the socket is no longer valid
                            break
                    if self.sock in rlist:
                        rlist.remove(self.sock)
                        try:
                            conn=self.handleConnection(self.sock)
                            if conn:
                                self.clients.append(conn)
                        except ConnectionClosedError:
                            log.info("server socket was closed, stopping requestloop")
                            return
                    for conn in rlist[:]:
                        if conn in self.clients:
                            rlist.remove(conn)
                            try:
                                if self.callback:
                                    self.callback.handleRequest(conn)
                            except (socket.error,ConnectionClosedError):
                                # client went away.
                                conn.close()
                                if conn in self.clients:
                                    self.clients.remove(conn)
<<<<<<< HEAD
                    if rlist and others:
                        try:
                            others[1](rlist)  # handle events from other sockets
                        except socket.error:
                            x=sys.exc_info()[1]
                            log.warn("there was an uncaught socket error for the other sockets: %s",x)
=======
>>>>>>> de6eb3d9
                except socket.timeout:
                    pass   # just continue the loop on a timeout
                except KeyboardInterrupt:
                    log.debug("stopping on break signal")
                    break
            log.debug("exit select-based requestloop")

    def handleRequests(self):
        raise NotImplementedError("select server doesn't currently support external request loop")

    def handleConnection(self, sock):
        try:
            csock, caddr=sock.accept()
            log.debug("connection from %s",caddr)
            if Pyro.config.COMMTIMEOUT:
                csock.settimeout(Pyro.config.COMMTIMEOUT)
        except socket.error:
            x=sys.exc_info()[1]
            err=getattr(x,"errno",x.args[0])
            if err in ERRNO_RETRIES:
                # just ignore this error for now and continue
                log.warn("accept() failed errno=%d, shouldn't happen", err)
                return None
            if err in ERRNO_BADF:
                # our server socket got destroyed
                raise ConnectionClosedError("server socket closed")
            raise
        try:
            conn=SocketConnection(csock)
            if self.callback.handshake(conn):
                return conn
        except (socket.error, PyroError):
            x=sys.exc_info()[1]
            log.warn("error during connect: %s",x)
            csock.close()
        return None

    def close(self): 
        log.debug("closing socketserver")
        if self.sock:
            self.sock.close()
        self.sock=None
        for c in self.clients:
            try:
                c.close()
            except Exception:
                pass
        self.clients=[]

    def fileno(self):
        return self.sock.fileno()

    def pingConnection(self):
        """bit of a hack to trigger a blocking server to get out of the loop, useful at clean shutdowns"""
        try:
            if sys.version_info<(3,0): 
                self.sock.send("!"*16)
            else:
                self.sock.send(bytes([1]*16))
        except socket.error:
            pass
<|MERGE_RESOLUTION|>--- conflicted
+++ resolved
@@ -1,197 +1,178 @@
-######################################################################
-#
-#  Socket server based on select/poll. Doesn't use threads.
-#  Not supported for Jython due to a few obscure problems
-#  with the select/poll implementation.
-#
-#  Pyro - Python Remote Objects.  Copyright by Irmen de Jong.
-#  irmen@razorvine.net - http://www.razorvine.net/python/Pyro
-#
-######################################################################
-
-import select, os, socket, logging, sys
-from Pyro.socketutil import SocketConnection, createSocket, ERRNO_RETRIES, ERRNO_BADF
-from Pyro.errors import ConnectionClosedError, PyroError
-import Pyro.config
-
-log=logging.getLogger("Pyro.socketserver.select")
-
-class SocketServer(object):
-    """transport server for socket connections, select/poll loop multiplex version."""
-    def __init__(self, callbackObject, host, port, timeout=None):
-        if os.name=="java":
-            raise NotImplementedError("select-based server is not supported for Jython, use the threadpool server instead")
-        log.info("starting select/poll socketserver")
-        self.sock=None
-        self.sock=createSocket(bind=(host,port), timeout=timeout)
-        self.clients=[]
-        self.callback=callbackObject
-        sockaddr=self.sock.getsockname()
-        if sockaddr[0].startswith("127."):
-            if host is None or host.lower()!="localhost" and not host.startswith("127."):
-                log.warn("weird DNS setup: %s resolves to localhost (127.x.x.x)",host)
-        host=host or sockaddr[0]
-        port=port or sockaddr[1]
-        self.locationStr="%s:%d" % (host,port)
-    def __del__(self):
-        if self.sock is not None:
-            self.sock.close()
-            self.sock=None
-    if hasattr(select,"poll"):
-        def requestLoop(self, loopCondition=lambda:True):
-            log.debug("enter poll-based requestloop")
-            try:
-                poll=select.poll()  #@UndefinedVariable (pydev)
-                fileno2connection={}  # map fd to original connection object
-                poll.register(self.sock.fileno(), select.POLLIN | select.POLLPRI) #@UndefinedVariable (pydev)
-                fileno2connection[self.sock.fileno()]=self.sock
-                while loopCondition():
-                    polls=poll.poll(1000*Pyro.config.POLLTIMEOUT)
-                    for (fd,mask) in polls:  #@UnusedVariable (pydev)
-                        conn=fileno2connection[fd]
-                        if conn is self.sock:
-                            try:
-                                conn=self.handleConnection(self.sock)
-                            except ConnectionClosedError:
-                                log.info("server socket was closed, stopping requestloop")
-                                return
-                            if conn:
-                                poll.register(conn.fileno(), select.POLLIN | select.POLLPRI) #@UndefinedVariable (pydev)
-                                fileno2connection[conn.fileno()]=conn
-                        else:
-<<<<<<< HEAD
-                            if others and conn in others[0]:
-                                try:
-                                    others[1]([conn])  # handle events from other socket
-                                except socket.error:
-                                    x=sys.exc_info()[1]
-                                    log.warn("there was an uncaught socket error for the other sockets: %s",x)
-                            else:
-=======
-                            try:
-                                self.callback.handleRequest(conn)
-                            except (socket.error,ConnectionClosedError):
-                                # client went away.
->>>>>>> de6eb3d9
-                                try:
-                                    fn=conn.fileno()
-                                except socket.error:
-                                    pass  
-                                else:
-                                    poll.unregister(fn)
-                                    del fileno2connection[fn]
-                                    conn.close()
-            except KeyboardInterrupt:
-                log.debug("stopping on break signal")
-                pass
-            finally:
-                if hasattr(poll, "close"):
-                    poll.close()
-            log.debug("exit poll-based requestloop")
-
-    else:
-        def requestLoop(self, loopCondition=lambda:True):
-            log.debug("entering select-based requestloop")
-            while loopCondition():
-                try:
-                    rlist=self.clients[:]
-                    rlist.append(self.sock)
-                    try:
-                        rlist,_,_=select.select(rlist, [], [], Pyro.config.POLLTIMEOUT)
-                    except select.error:
-                        if loopCondition():
-                            raise
-                        else:
-                            # swallow the select error if the loopcondition is no longer true, and exit loop
-                            # this can occur if we are shutting down and the socket is no longer valid
-                            break
-                    if self.sock in rlist:
-                        rlist.remove(self.sock)
-                        try:
-                            conn=self.handleConnection(self.sock)
-                            if conn:
-                                self.clients.append(conn)
-                        except ConnectionClosedError:
-                            log.info("server socket was closed, stopping requestloop")
-                            return
-                    for conn in rlist[:]:
-                        if conn in self.clients:
-                            rlist.remove(conn)
-                            try:
-                                if self.callback:
-                                    self.callback.handleRequest(conn)
-                            except (socket.error,ConnectionClosedError):
-                                # client went away.
-                                conn.close()
-                                if conn in self.clients:
-                                    self.clients.remove(conn)
-<<<<<<< HEAD
-                    if rlist and others:
-                        try:
-                            others[1](rlist)  # handle events from other sockets
-                        except socket.error:
-                            x=sys.exc_info()[1]
-                            log.warn("there was an uncaught socket error for the other sockets: %s",x)
-=======
->>>>>>> de6eb3d9
-                except socket.timeout:
-                    pass   # just continue the loop on a timeout
-                except KeyboardInterrupt:
-                    log.debug("stopping on break signal")
-                    break
-            log.debug("exit select-based requestloop")
-
-    def handleRequests(self):
-        raise NotImplementedError("select server doesn't currently support external request loop")
-
-    def handleConnection(self, sock):
-        try:
-            csock, caddr=sock.accept()
-            log.debug("connection from %s",caddr)
-            if Pyro.config.COMMTIMEOUT:
-                csock.settimeout(Pyro.config.COMMTIMEOUT)
-        except socket.error:
-            x=sys.exc_info()[1]
-            err=getattr(x,"errno",x.args[0])
-            if err in ERRNO_RETRIES:
-                # just ignore this error for now and continue
-                log.warn("accept() failed errno=%d, shouldn't happen", err)
-                return None
-            if err in ERRNO_BADF:
-                # our server socket got destroyed
-                raise ConnectionClosedError("server socket closed")
-            raise
-        try:
-            conn=SocketConnection(csock)
-            if self.callback.handshake(conn):
-                return conn
-        except (socket.error, PyroError):
-            x=sys.exc_info()[1]
-            log.warn("error during connect: %s",x)
-            csock.close()
-        return None
-
-    def close(self): 
-        log.debug("closing socketserver")
-        if self.sock:
-            self.sock.close()
-        self.sock=None
-        for c in self.clients:
-            try:
-                c.close()
-            except Exception:
-                pass
-        self.clients=[]
-
-    def fileno(self):
-        return self.sock.fileno()
-
-    def pingConnection(self):
-        """bit of a hack to trigger a blocking server to get out of the loop, useful at clean shutdowns"""
-        try:
-            if sys.version_info<(3,0): 
-                self.sock.send("!"*16)
-            else:
-                self.sock.send(bytes([1]*16))
-        except socket.error:
-            pass
+######################################################################
+#
+#  Socket server based on select/poll. Doesn't use threads.
+#  Not supported for Jython due to a few obscure problems
+#  with the select/poll implementation.
+#
+#  Pyro - Python Remote Objects.  Copyright by Irmen de Jong.
+#  irmen@razorvine.net - http://www.razorvine.net/python/Pyro
+#
+######################################################################
+
+import select, os, socket, logging, sys
+from Pyro.socketutil import SocketConnection, createSocket, ERRNO_RETRIES, ERRNO_BADF
+from Pyro.errors import ConnectionClosedError, PyroError
+import Pyro.config
+
+log=logging.getLogger("Pyro.socketserver.select")
+
+class SocketServer(object):
+    """transport server for socket connections, select/poll loop multiplex version."""
+    def __init__(self, callbackObject, host, port, timeout=None):
+        if os.name=="java":
+            raise NotImplementedError("select-based server is not supported for Jython, use the threadpool server instead")
+        log.info("starting select/poll socketserver")
+        self.sock=None
+        self.sock=createSocket(bind=(host,port), timeout=timeout)
+        self.clients=[]
+        self.callback=callbackObject
+        sockaddr=self.sock.getsockname()
+        if sockaddr[0].startswith("127."):
+            if host is None or host.lower()!="localhost" and not host.startswith("127."):
+                log.warn("weird DNS setup: %s resolves to localhost (127.x.x.x)",host)
+        host=host or sockaddr[0]
+        port=port or sockaddr[1]
+        self.locationStr="%s:%d" % (host,port)
+    def __del__(self):
+        if self.sock is not None:
+            self.sock.close()
+            self.sock=None
+    if hasattr(select,"poll"):
+        def requestLoop(self, loopCondition=lambda:True):
+            log.debug("enter poll-based requestloop")
+            try:
+                poll=select.poll()  #@UndefinedVariable (pydev)
+                fileno2connection={}  # map fd to original connection object
+                poll.register(self.sock.fileno(), select.POLLIN | select.POLLPRI) #@UndefinedVariable (pydev)
+                fileno2connection[self.sock.fileno()]=self.sock
+                while loopCondition():
+                    polls=poll.poll(1000*Pyro.config.POLLTIMEOUT)
+                    for (fd,mask) in polls:  #@UnusedVariable (pydev)
+                        conn=fileno2connection[fd]
+                        if conn is self.sock:
+                            try:
+                                conn=self.handleConnection(self.sock)
+                            except ConnectionClosedError:
+                                log.info("server socket was closed, stopping requestloop")
+                                return
+                            if conn:
+                                poll.register(conn.fileno(), select.POLLIN | select.POLLPRI) #@UndefinedVariable (pydev)
+                                fileno2connection[conn.fileno()]=conn
+                        else:
+                            try:
+                                self.callback.handleRequest(conn)
+                            except (socket.error,ConnectionClosedError):
+                                # client went away.
+                                try:
+                                    fn=conn.fileno()
+                                except socket.error:
+                                    pass  
+                                else:
+                                    poll.unregister(fn)
+                                    del fileno2connection[fn]
+                                    conn.close()
+            except KeyboardInterrupt:
+                log.debug("stopping on break signal")
+                pass
+            finally:
+                if hasattr(poll, "close"):
+                    poll.close()
+            log.debug("exit poll-based requestloop")
+
+    else:
+        def requestLoop(self, loopCondition=lambda:True):
+            log.debug("entering select-based requestloop")
+            while loopCondition():
+                try:
+                    rlist=self.clients[:]
+                    rlist.append(self.sock)
+                    try:
+                        rlist,_,_=select.select(rlist, [], [], Pyro.config.POLLTIMEOUT)
+                    except select.error:
+                        if loopCondition():
+                            raise
+                        else:
+                            # swallow the select error if the loopcondition is no longer true, and exit loop
+                            # this can occur if we are shutting down and the socket is no longer valid
+                            break
+                    if self.sock in rlist:
+                        rlist.remove(self.sock)
+                        try:
+                            conn=self.handleConnection(self.sock)
+                            if conn:
+                                self.clients.append(conn)
+                        except ConnectionClosedError:
+                            log.info("server socket was closed, stopping requestloop")
+                            return
+                    for conn in rlist[:]:
+                        if conn in self.clients:
+                            rlist.remove(conn)
+                            try:
+                                if self.callback:
+                                    self.callback.handleRequest(conn)
+                            except (socket.error,ConnectionClosedError):
+                                # client went away.
+                                conn.close()
+                                if conn in self.clients:
+                                    self.clients.remove(conn)
+                except socket.timeout:
+                    pass   # just continue the loop on a timeout
+                except KeyboardInterrupt:
+                    log.debug("stopping on break signal")
+                    break
+            log.debug("exit select-based requestloop")
+
+    def handleRequests(self):
+        raise NotImplementedError("select server doesn't currently support external request loop")
+
+    def handleConnection(self, sock):
+        try:
+            csock, caddr=sock.accept()
+            log.debug("connection from %s",caddr)
+            if Pyro.config.COMMTIMEOUT:
+                csock.settimeout(Pyro.config.COMMTIMEOUT)
+        except socket.error:
+            x=sys.exc_info()[1]
+            err=getattr(x,"errno",x.args[0])
+            if err in ERRNO_RETRIES:
+                # just ignore this error for now and continue
+                log.warn("accept() failed errno=%d, shouldn't happen", err)
+                return None
+            if err in ERRNO_BADF:
+                # our server socket got destroyed
+                raise ConnectionClosedError("server socket closed")
+            raise
+        try:
+            conn=SocketConnection(csock)
+            if self.callback.handshake(conn):
+                return conn
+        except (socket.error, PyroError):
+            x=sys.exc_info()[1]
+            log.warn("error during connect: %s",x)
+            csock.close()
+        return None
+
+    def close(self): 
+        log.debug("closing socketserver")
+        if self.sock:
+            self.sock.close()
+        self.sock=None
+        for c in self.clients:
+            try:
+                c.close()
+            except Exception:
+                pass
+        self.clients=[]
+
+    def fileno(self):
+        return self.sock.fileno()
+
+    def pingConnection(self):
+        """bit of a hack to trigger a blocking server to get out of the loop, useful at clean shutdowns"""
+        try:
+            if sys.version_info<(3,0): 
+                self.sock.send("!"*16)
+            else:
+                self.sock.send(bytes([1]*16))
+        except socket.error:
+            pass