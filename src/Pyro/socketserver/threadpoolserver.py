"""
Socket server based on a worker thread pool. Doesn't use select.

Uses a single worker thread per client connection.

Pyro - Python Remote Objects.  Copyright by Irmen de Jong.
irmen@razorvine.net - http://www.razorvine.net/python/Pyro
"""

<<<<<<< HEAD
import socket, logging, sys
try:
    import queue
except ImportError:
    import Queue as queue
=======
from __future__ import with_statement
import socket, logging, Queue
import time
>>>>>>> 060946b8
from Pyro.socketutil import SocketConnection, createSocket
from Pyro.errors import ConnectionClosedError, PyroError
import Pyro.config
from Pyro import threadutil

log=logging.getLogger("Pyro.socketserver.threadpool")

class SocketWorker(threadutil.Thread):
    """worker thread to process requests"""
    def __init__(self, server, callback):
        super(SocketWorker,self).__init__()
        self.setDaemon(True)
        self.server=server
        self.callback=callback
    def run(self):
        self.running=True
        try:
            log.debug("worker %s waiting for work", self.getName())
            while self.running: # loop over all connections in the queue
                self.csock,self.caddr = self.server.workqueue.get()
                if self.csock is None and self.caddr is None:
                    # this was a 'stop' sentinel
                    self.running=False
                    break
                log.debug("worker %s got a client connection %s", self.getName(), self.caddr)
                self.csock=SocketConnection(self.csock)
                if self.handleConnection(self.csock):
                    self.server.threadpool.updateWorking(1)  # tell the pool we're working
                    try:
                        while self.running:   # loop over all requests during a single connection
                            try:
                                self.callback.handleRequest(self.csock)
                            except (socket.error,ConnectionClosedError):
                                # client went away.
                                log.debug("worker %s client disconnected %s", self.getName(), self.caddr)
                                break
                        self.csock.close()
                    finally:
                        # make sure we tell the pool that we are no longer working
                        self.server.threadpool.updateWorking(-1)
        finally:
            self.server.threadpool.remove(self)
        log.debug("worker %s stopping", self.getName())
    def handleConnection(self,conn):
        try:
            if self.callback.handshake(conn):
                return True
        except (socket.error, PyroError):
            x=sys.exc_info()[1]
            log.warn("error during connect: %s",x)
            conn.close()
        return False
                    
class ThreadPool(set):
    lock=threadutil.Lock()
    def __init__(self, server, callback):
        self.__server=server
        self.__callback=callback
        self.__working=0
        self.__lastshrink=time.time()
    def attemptRemove(self, member):
        with self.lock:
            if len(self)>Pyro.config.THREADPOOL_MINTHREADS:
                super(ThreadPool,self).remove(member)
                return True
            return False
    def remove(self, member):
        with self.lock:
            try:
                super(ThreadPool,self).remove(member)
            except KeyError:
                pass
    def attemptSpawn(self):
        with self.lock:
            if len(self)<Pyro.config.THREADPOOL_MAXTHREADS:
                worker=SocketWorker(self.__server, self.__callback)
                self.add(worker)
                worker.start()
                return True
            return False
    def poolCritical(self):
        idle=len(self)-self.__working
        return idle<=0
    def updateWorking(self, number):
        self.shrink()
        with self.lock:
            self.__working+=number
    def shrink(self):
        threads=len(self)
        if threads>Pyro.config.THREADPOOL_MINTHREADS:
            idle=threads-self.__working
            if idle>Pyro.config.THREADPOOL_MINTHREADS and (time.time()-self.__lastshrink)>Pyro.config.THREADPOOL_IDLETIMEOUT:
                for _ in range(idle-Pyro.config.THREADPOOL_MINTHREADS):
                    self.__server.workqueue.put((None,None)) # put a 'stop' sentinel in the worker queue to kill a worker
                self.__lastshrink=time.time()
                    
class SocketServer_Threadpool(object):
    """transport server for socket connections, worker thread pool version."""
    def __init__(self, callbackObject, host, port, timeout=None):
        log.info("starting thread pool socketserver")
        self.sock=None
        self.sock=createSocket(bind=(host,port), timeout=timeout)
        self._socketaddr=self.sock.getsockname()
        if self._socketaddr[0].startswith("127."):
            if host is None or host.lower()!="localhost" and not host.startswith("127."):
                log.warn("weird DNS setup: %s resolves to localhost (127.x.x.x)",host)
        host=host or self._socketaddr[0]
        port=port or self._socketaddr[1]
        self.locationStr="%s:%d" % (host,port)
<<<<<<< HEAD
        self.threadpool=set()
        self.workqueue=queue.Queue()
        for _ in range(Pyro.config.WORKERTHREADS):  #  XXX should be dynamic
            worker=SocketWorker(self, callbackObject)
            self.threadpool.add(worker)
            worker.start()
=======
        self.threadpool=ThreadPool(self, callbackObject)
        self.workqueue=Queue.Queue()
        for _ in range(Pyro.config.THREADPOOL_MINTHREADS):
            self.threadpool.attemptSpawn()
>>>>>>> 060946b8
        log.info("%d worker threads started", len(self.threadpool))
    def __del__(self):
        if self.sock is not None:
            self.sock.close()

    def requestLoop(self, loopCondition=lambda:True):
        log.debug("threadpool server requestloop")
        while (self.sock is not None) and loopCondition():
            try:
                self.handleRequests(None)
            except socket.error:
                if not loopCondition():
                    # swallow the socket error if loop terminates anyway
                    # this can occur if we are asked to shutdown, socket can be invalid then
                    break
                else:
                    raise
            except KeyboardInterrupt:
                log.debug("stopping on break signal")
                break
        log.debug("threadpool server exits requestloop")
    def handleRequests(self, eventsockets):
        try:
            # we only react on events on our own server socket.
            # all other (client) sockets are owned by their individual threads.
            csock, caddr=self.sock.accept()
            log.debug("connection from %s",caddr)
            if Pyro.config.COMMTIMEOUT:
                csock.settimeout(Pyro.config.COMMTIMEOUT)
            if self.threadpool.poolCritical():
                self.threadpool.attemptSpawn()
            self.workqueue.put((csock,caddr))
        except socket.timeout:
            pass  # just continue the loop on a timeout on accept

    def close(self, joinWorkers=True): 
        log.debug("closing threadpool server")
        if self.sock:
            try:
                self.sock.close()
            except Exception:
                pass
            self.sock=None
        for worker in self.threadpool.copy():
            worker.running=False
            csock=getattr(worker,"csock",None)
            if csock:
                csock.close()    # terminate socket that the worker might be listening on
            if self.workqueue is not None:
                self.workqueue.put((None,None)) # put a 'stop' sentinel in the worker queue
        while joinWorkers:
            try:
                worker=self.threadpool.pop()
            except KeyError:
                break
            else:
                worker.join()

    def fileno(self):
        return self.sock.fileno()
    def sockets(self):
        # the server socket is all we care about, all client sockets are running in their own threads 
        return [self.sock]

    def pingConnection(self):
        """bit of a hack to trigger a blocking server to get out of the loop, useful at clean shutdowns"""
        try:
            sock=createSocket(connect=self._socketaddr)
            if sys.version_info<(3,0): 
                sock.send("!"*16)
            else:
                sock.send(bytes([1]*16))
            sock.close()
        except socket.error:
            pass

<|MERGE_RESOLUTION|>--- conflicted
+++ resolved
@@ -1,218 +1,205 @@
-"""
-Socket server based on a worker thread pool. Doesn't use select.
-
-Uses a single worker thread per client connection.
-
-Pyro - Python Remote Objects.  Copyright by Irmen de Jong.
-irmen@razorvine.net - http://www.razorvine.net/python/Pyro
-"""
-
-<<<<<<< HEAD
-import socket, logging, sys
-try:
-    import queue
-except ImportError:
-    import Queue as queue
-=======
-from __future__ import with_statement
-import socket, logging, Queue
-import time
->>>>>>> 060946b8
-from Pyro.socketutil import SocketConnection, createSocket
-from Pyro.errors import ConnectionClosedError, PyroError
-import Pyro.config
-from Pyro import threadutil
-
-log=logging.getLogger("Pyro.socketserver.threadpool")
-
-class SocketWorker(threadutil.Thread):
-    """worker thread to process requests"""
-    def __init__(self, server, callback):
-        super(SocketWorker,self).__init__()
-        self.setDaemon(True)
-        self.server=server
-        self.callback=callback
-    def run(self):
-        self.running=True
-        try:
-            log.debug("worker %s waiting for work", self.getName())
-            while self.running: # loop over all connections in the queue
-                self.csock,self.caddr = self.server.workqueue.get()
-                if self.csock is None and self.caddr is None:
-                    # this was a 'stop' sentinel
-                    self.running=False
-                    break
-                log.debug("worker %s got a client connection %s", self.getName(), self.caddr)
-                self.csock=SocketConnection(self.csock)
-                if self.handleConnection(self.csock):
-                    self.server.threadpool.updateWorking(1)  # tell the pool we're working
-                    try:
-                        while self.running:   # loop over all requests during a single connection
-                            try:
-                                self.callback.handleRequest(self.csock)
-                            except (socket.error,ConnectionClosedError):
-                                # client went away.
-                                log.debug("worker %s client disconnected %s", self.getName(), self.caddr)
-                                break
-                        self.csock.close()
-                    finally:
-                        # make sure we tell the pool that we are no longer working
-                        self.server.threadpool.updateWorking(-1)
-        finally:
-            self.server.threadpool.remove(self)
-        log.debug("worker %s stopping", self.getName())
-    def handleConnection(self,conn):
-        try:
-            if self.callback.handshake(conn):
-                return True
-        except (socket.error, PyroError):
-            x=sys.exc_info()[1]
-            log.warn("error during connect: %s",x)
-            conn.close()
-        return False
-                    
-class ThreadPool(set):
-    lock=threadutil.Lock()
-    def __init__(self, server, callback):
-        self.__server=server
-        self.__callback=callback
-        self.__working=0
-        self.__lastshrink=time.time()
-    def attemptRemove(self, member):
-        with self.lock:
-            if len(self)>Pyro.config.THREADPOOL_MINTHREADS:
-                super(ThreadPool,self).remove(member)
-                return True
-            return False
-    def remove(self, member):
-        with self.lock:
-            try:
-                super(ThreadPool,self).remove(member)
-            except KeyError:
-                pass
-    def attemptSpawn(self):
-        with self.lock:
-            if len(self)<Pyro.config.THREADPOOL_MAXTHREADS:
-                worker=SocketWorker(self.__server, self.__callback)
-                self.add(worker)
-                worker.start()
-                return True
-            return False
-    def poolCritical(self):
-        idle=len(self)-self.__working
-        return idle<=0
-    def updateWorking(self, number):
-        self.shrink()
-        with self.lock:
-            self.__working+=number
-    def shrink(self):
-        threads=len(self)
-        if threads>Pyro.config.THREADPOOL_MINTHREADS:
-            idle=threads-self.__working
-            if idle>Pyro.config.THREADPOOL_MINTHREADS and (time.time()-self.__lastshrink)>Pyro.config.THREADPOOL_IDLETIMEOUT:
-                for _ in range(idle-Pyro.config.THREADPOOL_MINTHREADS):
-                    self.__server.workqueue.put((None,None)) # put a 'stop' sentinel in the worker queue to kill a worker
-                self.__lastshrink=time.time()
-                    
-class SocketServer_Threadpool(object):
-    """transport server for socket connections, worker thread pool version."""
-    def __init__(self, callbackObject, host, port, timeout=None):
-        log.info("starting thread pool socketserver")
-        self.sock=None
-        self.sock=createSocket(bind=(host,port), timeout=timeout)
-        self._socketaddr=self.sock.getsockname()
-        if self._socketaddr[0].startswith("127."):
-            if host is None or host.lower()!="localhost" and not host.startswith("127."):
-                log.warn("weird DNS setup: %s resolves to localhost (127.x.x.x)",host)
-        host=host or self._socketaddr[0]
-        port=port or self._socketaddr[1]
-        self.locationStr="%s:%d" % (host,port)
-<<<<<<< HEAD
-        self.threadpool=set()
-        self.workqueue=queue.Queue()
-        for _ in range(Pyro.config.WORKERTHREADS):  #  XXX should be dynamic
-            worker=SocketWorker(self, callbackObject)
-            self.threadpool.add(worker)
-            worker.start()
-=======
-        self.threadpool=ThreadPool(self, callbackObject)
-        self.workqueue=Queue.Queue()
-        for _ in range(Pyro.config.THREADPOOL_MINTHREADS):
-            self.threadpool.attemptSpawn()
->>>>>>> 060946b8
-        log.info("%d worker threads started", len(self.threadpool))
-    def __del__(self):
-        if self.sock is not None:
-            self.sock.close()
-
-    def requestLoop(self, loopCondition=lambda:True):
-        log.debug("threadpool server requestloop")
-        while (self.sock is not None) and loopCondition():
-            try:
-                self.handleRequests(None)
-            except socket.error:
-                if not loopCondition():
-                    # swallow the socket error if loop terminates anyway
-                    # this can occur if we are asked to shutdown, socket can be invalid then
-                    break
-                else:
-                    raise
-            except KeyboardInterrupt:
-                log.debug("stopping on break signal")
-                break
-        log.debug("threadpool server exits requestloop")
-    def handleRequests(self, eventsockets):
-        try:
-            # we only react on events on our own server socket.
-            # all other (client) sockets are owned by their individual threads.
-            csock, caddr=self.sock.accept()
-            log.debug("connection from %s",caddr)
-            if Pyro.config.COMMTIMEOUT:
-                csock.settimeout(Pyro.config.COMMTIMEOUT)
-            if self.threadpool.poolCritical():
-                self.threadpool.attemptSpawn()
-            self.workqueue.put((csock,caddr))
-        except socket.timeout:
-            pass  # just continue the loop on a timeout on accept
-
-    def close(self, joinWorkers=True): 
-        log.debug("closing threadpool server")
-        if self.sock:
-            try:
-                self.sock.close()
-            except Exception:
-                pass
-            self.sock=None
-        for worker in self.threadpool.copy():
-            worker.running=False
-            csock=getattr(worker,"csock",None)
-            if csock:
-                csock.close()    # terminate socket that the worker might be listening on
-            if self.workqueue is not None:
-                self.workqueue.put((None,None)) # put a 'stop' sentinel in the worker queue
-        while joinWorkers:
-            try:
-                worker=self.threadpool.pop()
-            except KeyError:
-                break
-            else:
-                worker.join()
-
-    def fileno(self):
-        return self.sock.fileno()
-    def sockets(self):
-        # the server socket is all we care about, all client sockets are running in their own threads 
-        return [self.sock]
-
-    def pingConnection(self):
-        """bit of a hack to trigger a blocking server to get out of the loop, useful at clean shutdowns"""
-        try:
-            sock=createSocket(connect=self._socketaddr)
-            if sys.version_info<(3,0): 
-                sock.send("!"*16)
-            else:
-                sock.send(bytes([1]*16))
-            sock.close()
-        except socket.error:
-            pass
-
+"""
+Socket server based on a worker thread pool. Doesn't use select.
+
+Uses a single worker thread per client connection.
+
+Pyro - Python Remote Objects.  Copyright by Irmen de Jong.
+irmen@razorvine.net - http://www.razorvine.net/python/Pyro
+"""
+
+from __future__ import with_statement
+import socket, logging, sys
+try:
+    import queue
+except ImportError:
+    import Queue as queue
+import time
+from Pyro.socketutil import SocketConnection, createSocket
+from Pyro.errors import ConnectionClosedError, PyroError
+import Pyro.config
+from Pyro import threadutil
+
+log=logging.getLogger("Pyro.socketserver.threadpool")
+
+class SocketWorker(threadutil.Thread):
+    """worker thread to process requests"""
+    def __init__(self, server, callback):
+        super(SocketWorker,self).__init__()
+        self.setDaemon(True)
+        self.server=server
+        self.callback=callback
+    def run(self):
+        self.running=True
+        try:
+            log.debug("worker %s waiting for work", self.getName())
+            while self.running: # loop over all connections in the queue
+                self.csock,self.caddr = self.server.workqueue.get()
+                if self.csock is None and self.caddr is None:
+                    # this was a 'stop' sentinel
+                    self.running=False
+                    break
+                log.debug("worker %s got a client connection %s", self.getName(), self.caddr)
+                self.csock=SocketConnection(self.csock)
+                if self.handleConnection(self.csock):
+                    self.server.threadpool.updateWorking(1)  # tell the pool we're working
+                    try:
+                        while self.running:   # loop over all requests during a single connection
+                            try:
+                                self.callback.handleRequest(self.csock)
+                            except (socket.error,ConnectionClosedError):
+                                # client went away.
+                                log.debug("worker %s client disconnected %s", self.getName(), self.caddr)
+                                break
+                        self.csock.close()
+                    finally:
+                        # make sure we tell the pool that we are no longer working
+                        self.server.threadpool.updateWorking(-1)
+        finally:
+            self.server.threadpool.remove(self)
+        log.debug("worker %s stopping", self.getName())
+    def handleConnection(self,conn):
+        try:
+            if self.callback.handshake(conn):
+                return True
+        except (socket.error, PyroError):
+            x=sys.exc_info()[1]
+            log.warn("error during connect: %s",x)
+            conn.close()
+        return False
+                    
+class ThreadPool(set):
+    lock=threadutil.Lock()
+    def __init__(self, server, callback):
+        self.__server=server
+        self.__callback=callback
+        self.__working=0
+        self.__lastshrink=time.time()
+    def attemptRemove(self, member):
+        with self.lock:
+            if len(self)>Pyro.config.THREADPOOL_MINTHREADS:
+                super(ThreadPool,self).remove(member)
+                return True
+            return False
+    def remove(self, member):
+        with self.lock:
+            try:
+                super(ThreadPool,self).remove(member)
+            except KeyError:
+                pass
+    def attemptSpawn(self):
+        with self.lock:
+            if len(self)<Pyro.config.THREADPOOL_MAXTHREADS:
+                worker=SocketWorker(self.__server, self.__callback)
+                self.add(worker)
+                worker.start()
+                return True
+            return False
+    def poolCritical(self):
+        idle=len(self)-self.__working
+        return idle<=0
+    def updateWorking(self, number):
+        self.shrink()
+        with self.lock:
+            self.__working+=number
+    def shrink(self):
+        threads=len(self)
+        if threads>Pyro.config.THREADPOOL_MINTHREADS:
+            idle=threads-self.__working
+            if idle>Pyro.config.THREADPOOL_MINTHREADS and (time.time()-self.__lastshrink)>Pyro.config.THREADPOOL_IDLETIMEOUT:
+                for _ in range(idle-Pyro.config.THREADPOOL_MINTHREADS):
+                    self.__server.workqueue.put((None,None)) # put a 'stop' sentinel in the worker queue to kill a worker
+                self.__lastshrink=time.time()
+                    
+class SocketServer_Threadpool(object):
+    """transport server for socket connections, worker thread pool version."""
+    def __init__(self, callbackObject, host, port, timeout=None):
+        log.info("starting thread pool socketserver")
+        self.sock=None
+        self.sock=createSocket(bind=(host,port), timeout=timeout)
+        self._socketaddr=self.sock.getsockname()
+        if self._socketaddr[0].startswith("127."):
+            if host is None or host.lower()!="localhost" and not host.startswith("127."):
+                log.warn("weird DNS setup: %s resolves to localhost (127.x.x.x)",host)
+        host=host or self._socketaddr[0]
+        port=port or self._socketaddr[1]
+        self.locationStr="%s:%d" % (host,port)
+        self.threadpool=ThreadPool(self, callbackObject)
+        self.workqueue=queue.Queue()
+        for _ in range(Pyro.config.THREADPOOL_MINTHREADS):
+            self.threadpool.attemptSpawn()
+        log.info("%d worker threads started", len(self.threadpool))
+    def __del__(self):
+        if self.sock is not None:
+            self.sock.close()
+
+    def requestLoop(self, loopCondition=lambda:True):
+        log.debug("threadpool server requestloop")
+        while (self.sock is not None) and loopCondition():
+            try:
+                self.handleRequests(None)
+            except socket.error:
+                if not loopCondition():
+                    # swallow the socket error if loop terminates anyway
+                    # this can occur if we are asked to shutdown, socket can be invalid then
+                    break
+                else:
+                    raise
+            except KeyboardInterrupt:
+                log.debug("stopping on break signal")
+                break
+        log.debug("threadpool server exits requestloop")
+    def handleRequests(self, eventsockets):
+        try:
+            # we only react on events on our own server socket.
+            # all other (client) sockets are owned by their individual threads.
+            csock, caddr=self.sock.accept()
+            log.debug("connection from %s",caddr)
+            if Pyro.config.COMMTIMEOUT:
+                csock.settimeout(Pyro.config.COMMTIMEOUT)
+            if self.threadpool.poolCritical():
+                self.threadpool.attemptSpawn()
+            self.workqueue.put((csock,caddr))
+        except socket.timeout:
+            pass  # just continue the loop on a timeout on accept
+
+    def close(self, joinWorkers=True): 
+        log.debug("closing threadpool server")
+        if self.sock:
+            try:
+                self.sock.close()
+            except Exception:
+                pass
+            self.sock=None
+        for worker in self.threadpool.copy():
+            worker.running=False
+            csock=getattr(worker,"csock",None)
+            if csock:
+                csock.close()    # terminate socket that the worker might be listening on
+            if self.workqueue is not None:
+                self.workqueue.put((None,None)) # put a 'stop' sentinel in the worker queue
+        while joinWorkers:
+            try:
+                worker=self.threadpool.pop()
+            except KeyError:
+                break
+            else:
+                worker.join()
+
+    def fileno(self):
+        return self.sock.fileno()
+    def sockets(self):
+        # the server socket is all we care about, all client sockets are running in their own threads 
+        return [self.sock]
+
+    def pingConnection(self):
+        """bit of a hack to trigger a blocking server to get out of the loop, useful at clean shutdowns"""
+        try:
+            sock=createSocket(connect=self._socketaddr)
+            if sys.version_info<(3,0): 
+                sock.send("!"*16)
+            else:
+                sock.send(bytes([1]*16))
+            sock.close()
+        except socket.error:
+            pass
+