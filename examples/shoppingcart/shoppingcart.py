<<<<<<< HEAD
class ShoppingCart(object):
    def __init__(self):
        self.contents=[]
        print("(shoppingcart %d taken)" % id(self))
    def purchase(self, item):
        self.contents.append(item)
        print("(%s put into shoppingcart %d)" % (item, id(self)))
    def empty(self):
        self.contents=[]
    def getContents(self):
        return self.contents
=======
class ShoppingCart(object):
    def __init__(self):
        self.contents=[]
        print "(shoppingcart %d taken)" % id(self)
    def purchase(self, item):
        self.contents.append(item)
        print "(%s put into shoppingcart %d)" % (item, id(self))
    def empty(self):
        self.contents=[]
    def getContents(self):
        return self.contents
>>>>>>> 63f8153a
<|MERGE_RESOLUTION|>--- conflicted
+++ resolved
@@ -1,25 +1,11 @@
-<<<<<<< HEAD
-class ShoppingCart(object):
-    def __init__(self):
-        self.contents=[]
-        print("(shoppingcart %d taken)" % id(self))
-    def purchase(self, item):
-        self.contents.append(item)
-        print("(%s put into shoppingcart %d)" % (item, id(self)))
-    def empty(self):
-        self.contents=[]
-    def getContents(self):
-        return self.contents
-=======
-class ShoppingCart(object):
-    def __init__(self):
-        self.contents=[]
-        print "(shoppingcart %d taken)" % id(self)
-    def purchase(self, item):
-        self.contents.append(item)
-        print "(%s put into shoppingcart %d)" % (item, id(self))
-    def empty(self):
-        self.contents=[]
-    def getContents(self):
-        return self.contents
->>>>>>> 63f8153a
+class ShoppingCart(object):
+    def __init__(self):
+        self.contents=[]
+        print("(shoppingcart %d taken)" % id(self))
+    def purchase(self, item):
+        self.contents.append(item)
+        print("(%s put into shoppingcart %d)" % (item, id(self)))
+    def empty(self):
+        self.contents=[]
+    def getContents(self):
+        return self.contents