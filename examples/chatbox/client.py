<<<<<<< HEAD
#!/usr/bin/env python
from __future__ import with_statement
from threading import Thread
import sys
import Pyro

if sys.version_info<(3,0):
	input=raw_input

# The daemon is running in its own thread, to be able to deal with server
# callback messages while the main thread is processing user input. 

class Chatter(object):
	def __init__(self):
		self.chatbox = Pyro.core.Proxy('PYRONAME:example.chatbox.server')
		self.abort=0
	def message(self, nick, msg):
		if nick!=self.nick:
			print("[%s] %s" % (nick,msg))
	def start(self):
		nicks=self.chatbox.getNicks()
		if nicks:
			print("The following people are on the server: %s" % ", ".join(nicks))
		channels=sorted(self.chatbox.getChannels())
		if channels:
			print("The following channels already exist: %s" % ", ".join(channels))
			print
			self.channel=input('Choose a channel or create a new one: ')
		else:
			print("The server has no active channels.")
			self.channel=input('Name for new channel: ')
		self.nick=input('Choose a nickname: ')
		proxy=Pyro.core.Proxy(self._pyroDaemon.uriFor(self))
		people=self.chatbox.join(self.channel,self.nick,proxy)
		print("Joined channel %s as %s" % (self.channel,self.nick))
		print("People on this channel: %s" % ", ".join(people))
		print("Ready for input! Type /quit to quit")
		try:
			try:
				while not self.abort:
					line=input('> ')
					if line=='/quit':
						break
					if line:
						self.chatbox.publish(self.channel,self.nick,line)
			except EOFError:
				pass
		finally:
			self.chatbox.leave(self.channel, self.nick)
			self.abort=1
			self._pyroDaemon.shutdown()

class DaemonThread(Thread):
	def __init__(self, chatter):
		Thread.__init__(self)
		self.chatter=chatter
		self.setDaemon(True)
	def run(self):
		with Pyro.core.Daemon() as daemon:
			daemon.register(self.chatter)
			daemon.requestLoop(lambda: not self.chatter.abort)

chatter=Chatter()
daemonthread=DaemonThread(chatter)
daemonthread.start()
chatter.start()
print("Exiting.")
=======
import Pyro
from Pyro import threadutil

# The daemon is running in its own thread, to be able to deal with server
# callback messages while the main thread is processing user input. 

class Chatter(object):
    def __init__(self):
        self.chatbox = Pyro.core.Proxy('PYRONAME:example.chatbox.server')
        self.abort=0
    def message(self, nick, msg):
        if nick!=self.nick:
            print '['+nick+'] '+msg
    def start(self):
        nicks=self.chatbox.getNicks()
        if nicks:
            print 'The following people are on the server: ',', '.join(nicks)
        channels=sorted(self.chatbox.getChannels())
        if channels:
            print 'The following channels already exist: ',', '.join(channels)
            print
            self.channel=raw_input('Choose a channel or create a new one: ')
        else:
            print 'The server has no active channels.'
            self.channel=raw_input('Name for new channel: ')
        self.nick=raw_input('Choose a nickname: ')
        proxy=Pyro.core.Proxy(self._pyroDaemon.uriFor(self))
        people=self.chatbox.join(self.channel,self.nick,proxy)
        print 'Joined channel',self.channel,'as',self.nick
        print 'People on this channel:',', '.join(people)
        print 'Ready for input! Type /quit to quit'
        try:
            try:
                while not self.abort:
                    line=raw_input('> ')
                    if line=='/quit':
                        break
                    if line:
                        self.chatbox.publish(self.channel,self.nick,line)
            except EOFError:
                pass
        finally:
            self.chatbox.leave(self.channel, self.nick)
            self.abort=1
            self._pyroDaemon.shutdown()

class DaemonThread(threadutil.Thread):
    def __init__(self, chatter):
        threadutil.Thread.__init__(self)
        self.chatter=chatter
        self.setDaemon(True)
    def run(self):
        with Pyro.core.Daemon() as daemon:
            daemon.register(self.chatter)
            daemon.requestLoop(lambda: not self.chatter.abort)

chatter=Chatter()
daemonthread=DaemonThread(chatter)
daemonthread.start()
chatter.start()
print 'Exiting.'
>>>>>>> 63f8153a
<|MERGE_RESOLUTION|>--- conflicted
+++ resolved
@@ -1,131 +1,64 @@
-<<<<<<< HEAD
-#!/usr/bin/env python
-from __future__ import with_statement
-from threading import Thread
-import sys
-import Pyro
-
-if sys.version_info<(3,0):
-	input=raw_input
-
-# The daemon is running in its own thread, to be able to deal with server
-# callback messages while the main thread is processing user input. 
-
-class Chatter(object):
-	def __init__(self):
-		self.chatbox = Pyro.core.Proxy('PYRONAME:example.chatbox.server')
-		self.abort=0
-	def message(self, nick, msg):
-		if nick!=self.nick:
-			print("[%s] %s" % (nick,msg))
-	def start(self):
-		nicks=self.chatbox.getNicks()
-		if nicks:
-			print("The following people are on the server: %s" % ", ".join(nicks))
-		channels=sorted(self.chatbox.getChannels())
-		if channels:
-			print("The following channels already exist: %s" % ", ".join(channels))
-			print
-			self.channel=input('Choose a channel or create a new one: ')
-		else:
-			print("The server has no active channels.")
-			self.channel=input('Name for new channel: ')
-		self.nick=input('Choose a nickname: ')
-		proxy=Pyro.core.Proxy(self._pyroDaemon.uriFor(self))
-		people=self.chatbox.join(self.channel,self.nick,proxy)
-		print("Joined channel %s as %s" % (self.channel,self.nick))
-		print("People on this channel: %s" % ", ".join(people))
-		print("Ready for input! Type /quit to quit")
-		try:
-			try:
-				while not self.abort:
-					line=input('> ')
-					if line=='/quit':
-						break
-					if line:
-						self.chatbox.publish(self.channel,self.nick,line)
-			except EOFError:
-				pass
-		finally:
-			self.chatbox.leave(self.channel, self.nick)
-			self.abort=1
-			self._pyroDaemon.shutdown()
-
-class DaemonThread(Thread):
-	def __init__(self, chatter):
-		Thread.__init__(self)
-		self.chatter=chatter
-		self.setDaemon(True)
-	def run(self):
-		with Pyro.core.Daemon() as daemon:
-			daemon.register(self.chatter)
-			daemon.requestLoop(lambda: not self.chatter.abort)
-
-chatter=Chatter()
-daemonthread=DaemonThread(chatter)
-daemonthread.start()
-chatter.start()
-print("Exiting.")
-=======
-import Pyro
-from Pyro import threadutil
-
-# The daemon is running in its own thread, to be able to deal with server
-# callback messages while the main thread is processing user input. 
-
-class Chatter(object):
-    def __init__(self):
-        self.chatbox = Pyro.core.Proxy('PYRONAME:example.chatbox.server')
-        self.abort=0
-    def message(self, nick, msg):
-        if nick!=self.nick:
-            print '['+nick+'] '+msg
-    def start(self):
-        nicks=self.chatbox.getNicks()
-        if nicks:
-            print 'The following people are on the server: ',', '.join(nicks)
-        channels=sorted(self.chatbox.getChannels())
-        if channels:
-            print 'The following channels already exist: ',', '.join(channels)
-            print
-            self.channel=raw_input('Choose a channel or create a new one: ')
-        else:
-            print 'The server has no active channels.'
-            self.channel=raw_input('Name for new channel: ')
-        self.nick=raw_input('Choose a nickname: ')
-        proxy=Pyro.core.Proxy(self._pyroDaemon.uriFor(self))
-        people=self.chatbox.join(self.channel,self.nick,proxy)
-        print 'Joined channel',self.channel,'as',self.nick
-        print 'People on this channel:',', '.join(people)
-        print 'Ready for input! Type /quit to quit'
-        try:
-            try:
-                while not self.abort:
-                    line=raw_input('> ')
-                    if line=='/quit':
-                        break
-                    if line:
-                        self.chatbox.publish(self.channel,self.nick,line)
-            except EOFError:
-                pass
-        finally:
-            self.chatbox.leave(self.channel, self.nick)
-            self.abort=1
-            self._pyroDaemon.shutdown()
-
-class DaemonThread(threadutil.Thread):
-    def __init__(self, chatter):
-        threadutil.Thread.__init__(self)
-        self.chatter=chatter
-        self.setDaemon(True)
-    def run(self):
-        with Pyro.core.Daemon() as daemon:
-            daemon.register(self.chatter)
-            daemon.requestLoop(lambda: not self.chatter.abort)
-
-chatter=Chatter()
-daemonthread=DaemonThread(chatter)
-daemonthread.start()
-chatter.start()
-print 'Exiting.'
->>>>>>> 63f8153a
+import sys
+import Pyro
+from Pyro import threadutil
+
+if sys.version_info<(3,0):
+    input=raw_input
+
+# The daemon is running in its own thread, to be able to deal with server
+# callback messages while the main thread is processing user input. 
+
+class Chatter(object):
+    def __init__(self):
+        self.chatbox = Pyro.core.Proxy('PYRONAME:example.chatbox.server')
+        self.abort=0
+    def message(self, nick, msg):
+        if nick!=self.nick:
+            print('[%s] %s' % (nick,msg))
+    def start(self):
+        nicks=self.chatbox.getNicks()
+        if nicks:
+            print('The following people are on the server: %s' % (', '.join(nicks)))
+        channels=sorted(self.chatbox.getChannels())
+        if channels:
+            print('The following channels already exist: %s' % (', '.join(channels)))
+            self.channel=input('Choose a channel or create a new one: ')
+        else:
+            print('The server has no active channels.')
+            self.channel=input('Name for new channel: ')
+        self.nick=input('Choose a nickname: ')
+        proxy=Pyro.core.Proxy(self._pyroDaemon.uriFor(self))
+        people=self.chatbox.join(self.channel,self.nick,proxy)
+        print('Joined channel %s as %s' % (self.channel,self.nick))
+        print('People on this channel: %s' % (', '.join(people)))
+        print('Ready for input! Type /quit to quit')
+        try:
+            try:
+                while not self.abort:
+                    line=input('> ')
+                    if line=='/quit':
+                        break
+                    if line:
+                        self.chatbox.publish(self.channel,self.nick,line)
+            except EOFError:
+                pass
+        finally:
+            self.chatbox.leave(self.channel, self.nick)
+            self.abort=1
+            self._pyroDaemon.shutdown()
+
+class DaemonThread(threadutil.Thread):
+    def __init__(self, chatter):
+        threadutil.Thread.__init__(self)
+        self.chatter=chatter
+        self.setDaemon(True)
+    def run(self):
+        with Pyro.core.Daemon() as daemon:
+            daemon.register(self.chatter)
+            daemon.requestLoop(lambda: not self.chatter.abort)
+
+chatter=Chatter()
+daemonthread=DaemonThread(chatter)
+daemonthread.start()
+chatter.start()
+print('Exit.')