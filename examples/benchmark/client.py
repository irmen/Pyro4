--- conflicted
+++ resolved
@@ -1,127 +1,61 @@
-<<<<<<< HEAD
-#!/usr/bin/env python
-import sys,os,time
-import Pyro
-import bench
-
-object = Pyro.core.Proxy("PYRONAME:example.benchmark")
-object._pyroOneway.add('oneway')
-object._pyroBind()
-
-def f1(): void=object.length('Irmen de Jong')
-def f2(): void=object.timestwo(21)
-def f3(): void=object.bigreply()
-def f4(): void=object.manyargs(1,2,3,4,5,6,7,8,9,10,11,12,13,14,15)
-def f5(): void=object.noreply(99993333)
-def f6(): void=object.varargs('een',2,(3,),[4])
-def f7(): void=object.keywords(arg1='zork')
-def f8(): void=object.echo('een',2,(3,),[4])
-def f9(): void=object.meth1('stringetje')
-def fa(): void=object.meth2('stringetje')
-def fb(): void=object.meth3('stringetje')
-def fc(): void=object.meth4('stringetje')
-def fd(): void=object.bigarg('Argument'*50)
-def fe(): void=object.oneway('stringetje',432423434)
-def ff(): void=object.mapping( {"aap":42, "noot": 99, "mies": 987654} )
-
-funcs = (f1,f2,f3,f4,f5,f6,f7,f8,f9,fa,fb,fc,fd,fe,ff)
-
-print('-------- BENCHMARK REMOTE OBJECT ---------')
-print('Pay attention to the "fe" test -- this is a Oneway call and should be *fast*')
-print('(if you are running the server and client on different machines)')
-begin = time.time()
-iters = 1000
-for f in funcs:
-	sys.stdout.write('%d times %s ' % (iters,f.__name__))
-	sys.stdout.flush()
-	voor = time.time()
-	for i in range(iters):
-		f()
-	sys.stdout.write('%.4f' % (time.time()-voor))
-	sys.stdout.write('\n')
-duration = time.time()-begin
-print('total time %.4f seconds' % duration)
-print('total method calls: %d'%(len(funcs)*iters))
-avg_pyro_msec = 1000.0*duration/(len(funcs)*iters)
-print('avg. time per method call: %.4f' % avg_pyro_msec ,"msec")
-
-print('-------- BENCHMARK LOCAL OBJECT ---------')
-object=bench.bench()
-begin = time.time()
-iters = 200000
-for f in funcs:
-	sys.stdout.write('%d times %s '%(iters,f.__name__))
-	voor = time.time()
-	for i in range(iters):
-		f()
-	sys.stdout.write('%.4f\n' % (time.time()-voor))
-duration = time.time()-begin
-print('total time %.4f seconds' % duration)
-print('total method calls: %d' % (len(funcs)*iters))
-avg_normal_msec = 1000.0*duration/(len(funcs)*iters)
-print('avg. time per method call: %.4f msec' % avg_normal_msec)
-print('Normal method call is %.2f times faster than Pyro method call.'%(avg_pyro_msec/avg_normal_msec))
-
-=======
-import sys,os,time
-import Pyro
-import bench
-
-object = Pyro.core.Proxy("PYRONAME:example.benchmark")
-object._pyroOneway.add('oneway')
-object._pyroBind()
-
-def f1(): void=object.length('Irmen de Jong')
-def f2(): void=object.timestwo(21)
-def f3(): void=object.bigreply()
-def f4(): void=object.manyargs(1,2,3,4,5,6,7,8,9,10,11,12,13,14,15)
-def f5(): void=object.noreply(99993333)
-def f6(): void=object.varargs('een',2,(3,),[4])
-def f7(): void=object.keywords(arg1='zork')
-def f8(): void=object.echo('een',2,(3,),[4])
-def f9(): void=object.meth1('stringetje')
-def fa(): void=object.meth2('stringetje')
-def fb(): void=object.meth3('stringetje')
-def fc(): void=object.meth4('stringetje')
-def fd(): void=object.bigarg('Argument'*50)
-def fe(): void=object.oneway('stringetje',432423434)
-def ff(): void=object.mapping( {"aap":42, "noot": 99, "mies": 987654} )
-
-funcs = (f1,f2,f3,f4,f5,f6,f7,f8,f9,fa,fb,fc,fd,fe,ff)
-
-print '-------- BENCHMARK REMOTE OBJECT ---------'
-print 'Pay attention to the "fe" test -- this is a Oneway call and should be *fast*'
-print '(if you are running the server and client on different machines)'
-begin = time.time()
-iters = 1000
-for f in funcs:
-    print iters,'times',f.__name__,
-    sys.stdout.flush()
-    voor = time.time()
-    for i in range(iters):
-        f()
-    print '%.4f' % (time.time()-voor)
-duration = time.time()-begin
-print 'total time %.4f seconds' % duration
-print 'total method calls',len(funcs)*iters
-avg_pyro_msec = 1000.0*duration/(len(funcs)*iters)
-print 'avg. time per method call: %.4f' % avg_pyro_msec ,"msec"
-
-print '-------- BENCHMARK LOCAL OBJECT ---------'
-object=bench.bench()
-begin = time.time()
-iters = 200000
-for f in funcs:
-    print iters,'times',f.__name__,
-    voor = time.time()
-    for i in range(iters):
-        f()
-    print '%.4f' % (time.time()-voor)
-duration = time.time()-begin
-print 'total time %.4f seconds' % duration
-print 'total method calls',len(funcs)*iters
-avg_normal_msec = 1000.0*duration/(len(funcs)*iters)
-print 'avg. time per method call: %.4f' % avg_normal_msec,"msec"
-print 'Normal method call is %.4f times faster than Pyro method call.'%(avg_pyro_msec/avg_normal_msec)
-
->>>>>>> 63f8153a
+import sys,os,time
+import Pyro
+import bench
+
+object = Pyro.core.Proxy("PYRONAME:example.benchmark")
+object._pyroOneway.add('oneway')
+object._pyroBind()
+
+def f1(): void=object.length('Irmen de Jong')
+def f2(): void=object.timestwo(21)
+def f3(): void=object.bigreply()
+def f4(): void=object.manyargs(1,2,3,4,5,6,7,8,9,10,11,12,13,14,15)
+def f5(): void=object.noreply(99993333)
+def f6(): void=object.varargs('een',2,(3,),[4])
+def f7(): void=object.keywords(arg1='zork')
+def f8(): void=object.echo('een',2,(3,),[4])
+def f9(): void=object.meth1('stringetje')
+def fa(): void=object.meth2('stringetje')
+def fb(): void=object.meth3('stringetje')
+def fc(): void=object.meth4('stringetje')
+def fd(): void=object.bigarg('Argument'*50)
+def fe(): void=object.oneway('stringetje',432423434)
+def ff(): void=object.mapping( {"aap":42, "noot": 99, "mies": 987654} )
+
+funcs = (f1,f2,f3,f4,f5,f6,f7,f8,f9,fa,fb,fc,fd,fe,ff)
+
+print('-------- BENCHMARK REMOTE OBJECT ---------')
+print('Pay attention to the "fe" test -- this is a Oneway call and should be *fast*')
+print('(if you are running the server and client on different machines)')
+begin = time.time()
+iters = 1000
+for f in funcs:
+    sys.stdout.write("%d times %s " % (iters,f.__name__))
+    voor = time.time()
+    for i in range(iters):
+        f()
+    sys.stdout.write("%.4f\n" % (time.time()-voor))
+    sys.stdout.flush()
+duration = time.time()-begin
+print('total time %.4f seconds' % duration)
+print('total method calls: %d' % (len(funcs)*iters))
+avg_pyro_msec = 1000.0*duration/(len(funcs)*iters)
+print('avg. time per method call: %.4f msec' % avg_pyro_msec)
+
+print('-------- BENCHMARK LOCAL OBJECT ---------')
+object=bench.bench()
+begin = time.time()
+iters = 200000
+for f in funcs:
+    sys.stdout.write("%d times %s " % (iters,f.__name__))
+    voor = time.time()
+    for i in range(iters):
+        f()
+    sys.stdout.write("%.4f\n" % (time.time()-voor))
+    sys.stdout.flush()
+duration = time.time()-begin
+print('total time %.4f seconds' % duration)
+print('total method calls: %d' % (len(funcs)*iters))
+avg_normal_msec = 1000.0*duration/(len(funcs)*iters)
+print('avg. time per method call: %.4f msec' % avg_normal_msec)
+print('Normal method call is %.2f times faster than Pyro method call.'%(avg_pyro_msec/avg_normal_msec))