<<<<<<< HEAD
#!/usr/bin/env python
import time
import Pyro

class TimeoutServer(object):
    def delay(self, amount):
        print("sleeping %.2f" % amount)
        time.sleep(amount)
        print("done.")
        return "slept %.2f seconds" % amount

Pyro.config.COMMTIMEOUT=0        # the server won't be using timeouts

ns=Pyro.naming.locateNS()
daemon=Pyro.core.Daemon()
daemon2=Pyro.core.Daemon()
obj=TimeoutServer()
obj2=TimeoutServer()
uri=daemon.register(obj)
uri2=daemon2.register(obj2)
ns.remove("example.timeout")
ns.remove("example.timeout.frozendaemon")
ns.register("example.timeout",uri)
ns.register("example.timeout.frozendaemon",uri2)
print("Server ready.")
# Note that we're only starting one of the 2 daemons.
# daemon2 is not started to simulate connection timeouts.
daemon.requestLoop()
=======
import time
import Pyro

class TimeoutServer(object):
    def delay(self, amount):
        print "sleeping",amount
        time.sleep(amount)
        print "done."
        return "slept %d seconds" % amount

Pyro.config.COMMTIMEOUT=0        # the server won't be using timeouts

ns=Pyro.naming.locateNS()
daemon=Pyro.core.Daemon()
daemon2=Pyro.core.Daemon()
obj=TimeoutServer()
obj2=TimeoutServer()
uri=daemon.register(obj)
uri2=daemon2.register(obj2)
ns.remove("example.timeout")
ns.remove("example.timeout.frozendaemon")
ns.register("example.timeout",uri)
ns.register("example.timeout.frozendaemon",uri2)
print "Server ready."
# Note that we're only starting one of the 2 daemons.
# daemon2 is not started to simulate connection timeouts.
daemon.requestLoop()
>>>>>>> 63f8153a
<|MERGE_RESOLUTION|>--- conflicted
+++ resolved
@@ -1,58 +1,27 @@
-<<<<<<< HEAD
-#!/usr/bin/env python
-import time
-import Pyro
-
-class TimeoutServer(object):
-    def delay(self, amount):
-        print("sleeping %.2f" % amount)
-        time.sleep(amount)
-        print("done.")
-        return "slept %.2f seconds" % amount
-
-Pyro.config.COMMTIMEOUT=0        # the server won't be using timeouts
-
-ns=Pyro.naming.locateNS()
-daemon=Pyro.core.Daemon()
-daemon2=Pyro.core.Daemon()
-obj=TimeoutServer()
-obj2=TimeoutServer()
-uri=daemon.register(obj)
-uri2=daemon2.register(obj2)
-ns.remove("example.timeout")
-ns.remove("example.timeout.frozendaemon")
-ns.register("example.timeout",uri)
-ns.register("example.timeout.frozendaemon",uri2)
-print("Server ready.")
-# Note that we're only starting one of the 2 daemons.
-# daemon2 is not started to simulate connection timeouts.
-daemon.requestLoop()
-=======
-import time
-import Pyro
-
-class TimeoutServer(object):
-    def delay(self, amount):
-        print "sleeping",amount
-        time.sleep(amount)
-        print "done."
-        return "slept %d seconds" % amount
-
-Pyro.config.COMMTIMEOUT=0        # the server won't be using timeouts
-
-ns=Pyro.naming.locateNS()
-daemon=Pyro.core.Daemon()
-daemon2=Pyro.core.Daemon()
-obj=TimeoutServer()
-obj2=TimeoutServer()
-uri=daemon.register(obj)
-uri2=daemon2.register(obj2)
-ns.remove("example.timeout")
-ns.remove("example.timeout.frozendaemon")
-ns.register("example.timeout",uri)
-ns.register("example.timeout.frozendaemon",uri2)
-print "Server ready."
-# Note that we're only starting one of the 2 daemons.
-# daemon2 is not started to simulate connection timeouts.
-daemon.requestLoop()
->>>>>>> 63f8153a
+import time
+import Pyro
+
+class TimeoutServer(object):
+    def delay(self, amount):
+        print("sleeping %d" % amount)
+        time.sleep(amount)
+        print("done.")
+        return "slept %d seconds" % amount
+
+Pyro.config.COMMTIMEOUT=0        # the server won't be using timeouts
+
+ns=Pyro.naming.locateNS()
+daemon=Pyro.core.Daemon()
+daemon2=Pyro.core.Daemon()
+obj=TimeoutServer()
+obj2=TimeoutServer()
+uri=daemon.register(obj)
+uri2=daemon2.register(obj2)
+ns.remove("example.timeout")
+ns.remove("example.timeout.frozendaemon")
+ns.register("example.timeout",uri)
+ns.register("example.timeout.frozendaemon",uri2)
+print("Server ready.")
+# Note that we're only starting one of the 2 daemons.
+# daemon2 is not started to simulate connection timeouts.
+daemon.requestLoop()