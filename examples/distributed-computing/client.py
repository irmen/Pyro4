--- conflicted
+++ resolved
@@ -1,102 +1,50 @@
-<<<<<<< HEAD
-#!/usr/bin/env python
-from __future__ import with_statement
-try:
-	import queue
-except ImportError:
-	import Queue as queue
-import random
-import Pyro
-from workitem import Workitem
-
-NUMBER_OF_ITEMS = 40
-
-
-def main():	
-	print("\nThis program will calculate Prime Factorials of a bunch of random numbers.")
-	print("The more workers you will start (on different cpus/cores/machines),")
-	print("the faster you will get the complete list of results!\n")
-	with Pyro.core.Proxy("PYRONAME:example.distributed.dispatcher") as dispatcher:
-		placework(dispatcher)
-		numbers=collectresults(dispatcher)
-	printresults(numbers)
-		
-def placework(dispatcher):
-	print("placing work items into dispatcher queue.")
-	for i in range(NUMBER_OF_ITEMS):
-		number=random.randint(3211, 5000)*random.randint(177,3000)*37
-		item = Workitem(i+1, number)
-		dispatcher.putWork(item)
-
-def collectresults(dispatcher):
-	print("getting results from dispatcher queue.")
-	numbers={}
-	while len(numbers)<NUMBER_OF_ITEMS:
-		try:
-			item = dispatcher.getResult()
-			print("Got result: %s (from %s)" % (item, item.processedBy))
-			numbers[item.data] = item.result
-		except queue.Empty:
-			print("Not all results available yet (got %d out of %d). Work queue size: %d" %  \
-					(len(numbers),NUMBER_OF_ITEMS,dispatcher.workQueueSize()))
-	
-	if dispatcher.resultQueueSize()>0:
-		print("there's still stuff in the dispatcher result queue, that is odd...")
-	return numbers
-
-def printresults(numbers):
-	print("\nComputed Prime Factorials follow:")
-	for (number, factorials) in numbers.items():
-		print("%d --> %s" % (number,factorials))
-
-if __name__=="__main__":
-	main()
-=======
-import Queue
-import random
-import Pyro
-from workitem import Workitem
-
-NUMBER_OF_ITEMS = 40
-
-
-def main():    
-    print "\nThis program will calculate Prime Factorials of a bunch of random numbers."
-    print "The more workers you will start (on different cpus/cores/machines),"
-    print "the faster you will get the complete list of results!\n"
-    with Pyro.core.Proxy("PYRONAME:example.distributed.dispatcher") as dispatcher:
-        placework(dispatcher)
-        numbers=collectresults(dispatcher)
-    printresults(numbers)
-        
-def placework(dispatcher):
-    print "placing work items into dispatcher queue."
-    for i in range(NUMBER_OF_ITEMS):
-        number=random.randint(3211, 5000)*random.randint(177,3000)*37
-        item = Workitem(i+1, number)
-        dispatcher.putWork(item)
-
-def collectresults(dispatcher):
-    print "getting results from dispatcher queue."
-    numbers={}
-    while len(numbers)<NUMBER_OF_ITEMS:
-        try:
-            item = dispatcher.getResult()
-            print "Got result: %s (from %s)" % (item, item.processedBy)
-            numbers[item.data] = item.result
-        except Queue.Empty:
-            print "Not all results available yet (got %d out of %d). Work queue size: %d" %  \
-                    (len(numbers),NUMBER_OF_ITEMS,dispatcher.workQueueSize())
-    
-    if dispatcher.resultQueueSize()>0:
-        print "there's still stuff in the dispatcher result queue, that is odd..."
-    return numbers
-
-def printresults(numbers):
-    print "\nComputed Prime Factorials follow:"
-    for (number, factorials) in numbers.items():
-        print number,"-->",factorials
-
-if __name__=="__main__":
-    main()
->>>>>>> 63f8153a
+try:
+    import queue
+except ImportError:
+    import Queue as queue
+import random
+import Pyro
+from workitem import Workitem
+
+NUMBER_OF_ITEMS = 40
+
+
+def main():    
+    print("\nThis program will calculate Prime Factorials of a bunch of random numbers.")
+    print("The more workers you will start (on different cpus/cores/machines),")
+    print("the faster you will get the complete list of results!\n")
+    with Pyro.core.Proxy("PYRONAME:example.distributed.dispatcher") as dispatcher:
+        placework(dispatcher)
+        numbers=collectresults(dispatcher)
+    printresults(numbers)
+        
+def placework(dispatcher):
+    print("placing work items into dispatcher queue.")
+    for i in range(NUMBER_OF_ITEMS):
+        number=random.randint(3211, 5000)*random.randint(177,3000)*37
+        item = Workitem(i+1, number)
+        dispatcher.putWork(item)
+
+def collectresults(dispatcher):
+    print("getting results from dispatcher queue.")
+    numbers={}
+    while len(numbers)<NUMBER_OF_ITEMS:
+        try:
+            item = dispatcher.getResult()
+            print("Got result: %s (from %s)" % (item, item.processedBy))
+            numbers[item.data] = item.result
+        except queue.Empty:
+            print("Not all results available yet (got %d out of %d). Work queue size: %d" %  \
+                    (len(numbers),NUMBER_OF_ITEMS,dispatcher.workQueueSize()))
+    
+    if dispatcher.resultQueueSize()>0:
+        print("there's still stuff in the dispatcher result queue, that is odd...")
+    return numbers
+
+def printresults(numbers):
+    print("\nComputed Prime Factorials follow:")
+    for (number, factorials) in numbers.items():
+        print("%d --> %s" % (number,factorials))
+
+if __name__=="__main__":
+    main()