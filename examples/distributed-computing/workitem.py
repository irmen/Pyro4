<<<<<<< HEAD
class Workitem(object):
	def __init__(self, itemId, data):
		print("Created workitem %s" % itemId)
		self.itemId=itemId
		self.data=data
		self.result=None
		self.processedBy=None
	def __str__(self):
		return "<Workitem id=%s>" % str(self.itemId)
=======
class Workitem(object):
    def __init__(self, itemId, data):
        print "Created workitem",itemId
        self.itemId=itemId
        self.data=data
        self.result=None
        self.processedBy=None
    def __str__(self):
        return "<Workitem id=%s>" % str(self.itemId)
>>>>>>> 63f8153a
<|MERGE_RESOLUTION|>--- conflicted
+++ resolved
@@ -1,21 +1,9 @@
-<<<<<<< HEAD
-class Workitem(object):
-	def __init__(self, itemId, data):
-		print("Created workitem %s" % itemId)
-		self.itemId=itemId
-		self.data=data
-		self.result=None
-		self.processedBy=None
-	def __str__(self):
-		return "<Workitem id=%s>" % str(self.itemId)
-=======
-class Workitem(object):
-    def __init__(self, itemId, data):
-        print "Created workitem",itemId
-        self.itemId=itemId
-        self.data=data
-        self.result=None
-        self.processedBy=None
-    def __str__(self):
-        return "<Workitem id=%s>" % str(self.itemId)
->>>>>>> 63f8153a
+class Workitem(object):
+    def __init__(self, itemId, data):
+        print("Created workitem %s" % itemId)
+        self.itemId=itemId
+        self.data=data
+        self.result=None
+        self.processedBy=None
+    def __str__(self):
+        return "<Workitem id=%s>" % str(self.itemId)