<<<<<<< HEAD
import Pyro

# a Chain member. Passes messages to the next link,
# until the message went full-circle: then it exits.

class Chain(object):
	def __init__(self, name, next):
		self.name=name
		self.nextName=next
		self.next=None
	def process(self,message):
		if self.next is None:
			self.next=Pyro.core.Proxy("PYRONAME:example.chain."+self.nextName)
		if self.name in message:
			print("Back at %s; we completed the circle!" % self.name)
			return ["complete at "+self.name]
		else:
			print("I'm %s, passing to %s" % (self.name,self.nextName))
			message.append(self.name)
			result=self.next.process(message)
			result.insert(0,"passed on from "+self.name)
			return result
=======
import Pyro

# a Chain member. Passes messages to the next link,
# until the message went full-circle: then it exits.

class Chain(object):
    def __init__(self, name, next):
        self.name=name
        self.nextName=next
        self.next=None
    def process(self,message):
        if self.next is None:
            self.next=Pyro.core.Proxy("PYRONAME:example.chain."+self.nextName)
        if self.name in message:
            print "Back at",self.name,"; we completed the circle!"
            return ["complete at "+self.name]
        else:
            print "I'm",self.name,", passing to ",self.nextName
            message.append(self.name)
            result=self.next.process(message)
            result.insert(0,"passed on from "+self.name)
            return result

>>>>>>> 63f8153a
<|MERGE_RESOLUTION|>--- conflicted
+++ resolved
@@ -1,48 +1,23 @@
-<<<<<<< HEAD
-import Pyro
-
-# a Chain member. Passes messages to the next link,
-# until the message went full-circle: then it exits.
-
-class Chain(object):
-	def __init__(self, name, next):
-		self.name=name
-		self.nextName=next
-		self.next=None
-	def process(self,message):
-		if self.next is None:
-			self.next=Pyro.core.Proxy("PYRONAME:example.chain."+self.nextName)
-		if self.name in message:
-			print("Back at %s; we completed the circle!" % self.name)
-			return ["complete at "+self.name]
-		else:
-			print("I'm %s, passing to %s" % (self.name,self.nextName))
-			message.append(self.name)
-			result=self.next.process(message)
-			result.insert(0,"passed on from "+self.name)
-			return result
-=======
-import Pyro
-
-# a Chain member. Passes messages to the next link,
-# until the message went full-circle: then it exits.
-
-class Chain(object):
-    def __init__(self, name, next):
-        self.name=name
-        self.nextName=next
-        self.next=None
-    def process(self,message):
-        if self.next is None:
-            self.next=Pyro.core.Proxy("PYRONAME:example.chain."+self.nextName)
-        if self.name in message:
-            print "Back at",self.name,"; we completed the circle!"
-            return ["complete at "+self.name]
-        else:
-            print "I'm",self.name,", passing to ",self.nextName
-            message.append(self.name)
-            result=self.next.process(message)
-            result.insert(0,"passed on from "+self.name)
-            return result
-
->>>>>>> 63f8153a
+import Pyro
+
+# a Chain member. Passes messages to the next link,
+# until the message went full-circle: then it exits.
+
+class Chain(object):
+    def __init__(self, name, next):
+        self.name=name
+        self.nextName=next
+        self.next=None
+    def process(self,message):
+        if self.next is None:
+            self.next=Pyro.core.Proxy("PYRONAME:example.chain."+self.nextName)
+        if self.name in message:
+            print("Back at %s; we completed the circle!" % self.name)
+            return ["complete at "+self.name]
+        else:
+            print("I'm %s, passing to %s" % (self.name,self.nextName))
+            message.append(self.name)
+            result=self.next.process(message)
+            result.insert(0,"passed on from "+self.name)
+            return result
+