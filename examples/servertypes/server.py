<<<<<<< HEAD
#!/usr/bin/env python
import time, threading, sys
import Pyro

if sys.version_info<(3,0):
    input=raw_input

class Server(object):
    def __init__(self):
        self.callcount=0
    def reset(self):
        self.callcount=0
    def getcount(self):
        return self.callcount   # the number of completed calls
    def getconfig(self):
        return Pyro.config.asDict()
    def delay(self):
        threadname=threading.currentThread().getName()
        print("delay called in thread %s" % threadname)
        time.sleep(1)
        self.callcount+=1
        return threadname
    def onewaydelay(self):
        threadname=threading.currentThread().getName()
        print("onewaydelay called in thread %s" % threadname)
        time.sleep(1)
        self.callcount+=1


######## main program

Pyro.config.SERVERTYPE="undefined"
servertype=input("Servertype threaded or select (t/s)?")
if servertype=="t":
    Pyro.config.SERVERTYPE="thread"
if servertype=="s":
    Pyro.config.SERVERTYPE="select"

daemon=Pyro.core.Daemon()
obj=Server()
uri=daemon.register(obj)
ns=Pyro.naming.locateNS()
ns.remove("example.servertypes")
ns.register("example.servertypes", uri)
print("Server is ready.")
daemon.requestLoop()
=======
import time
import Pyro
from Pyro import threadutil

class Server(object):
    def __init__(self):
        self.callcount=0
    def reset(self):
        self.callcount=0
    def getcount(self):
        return self.callcount   # the number of completed calls
    def getconfig(self):
        return Pyro.config.asDict()
    def delay(self):
        threadname=threadutil.currentThread().getName()
        print "delay called in thread",threadname
        time.sleep(1)
        self.callcount+=1
        return threadname
    def onewaydelay(self):
        threadname=threadutil.currentThread().getName()
        print "onewaydelay called in thread",threadname
        time.sleep(1)
        self.callcount+=1


######## main program

Pyro.config.SERVERTYPE="undefined"
servertype=raw_input("Servertype threaded or select (t/s)?")
if servertype=="t":
    Pyro.config.SERVERTYPE="thread"
if servertype=="s":
    Pyro.config.SERVERTYPE="select"

daemon=Pyro.core.Daemon()
obj=Server()
uri=daemon.register(obj)
ns=Pyro.naming.locateNS()
ns.remove("example.servertypes")
ns.register("example.servertypes", uri)
print "Server is ready."
daemon.requestLoop()
>>>>>>> 63f8153a
<|MERGE_RESOLUTION|>--- conflicted
+++ resolved
@@ -1,92 +1,50 @@
-<<<<<<< HEAD
-#!/usr/bin/env python
-import time, threading, sys
-import Pyro
-
-if sys.version_info<(3,0):
-    input=raw_input
-
-class Server(object):
-    def __init__(self):
-        self.callcount=0
-    def reset(self):
-        self.callcount=0
-    def getcount(self):
-        return self.callcount   # the number of completed calls
-    def getconfig(self):
-        return Pyro.config.asDict()
-    def delay(self):
-        threadname=threading.currentThread().getName()
-        print("delay called in thread %s" % threadname)
-        time.sleep(1)
-        self.callcount+=1
-        return threadname
-    def onewaydelay(self):
-        threadname=threading.currentThread().getName()
-        print("onewaydelay called in thread %s" % threadname)
-        time.sleep(1)
-        self.callcount+=1
-
-
-######## main program
-
-Pyro.config.SERVERTYPE="undefined"
-servertype=input("Servertype threaded or select (t/s)?")
-if servertype=="t":
-    Pyro.config.SERVERTYPE="thread"
-if servertype=="s":
-    Pyro.config.SERVERTYPE="select"
-
-daemon=Pyro.core.Daemon()
-obj=Server()
-uri=daemon.register(obj)
-ns=Pyro.naming.locateNS()
-ns.remove("example.servertypes")
-ns.register("example.servertypes", uri)
-print("Server is ready.")
-daemon.requestLoop()
-=======
-import time
-import Pyro
-from Pyro import threadutil
-
-class Server(object):
-    def __init__(self):
-        self.callcount=0
-    def reset(self):
-        self.callcount=0
-    def getcount(self):
-        return self.callcount   # the number of completed calls
-    def getconfig(self):
-        return Pyro.config.asDict()
-    def delay(self):
-        threadname=threadutil.currentThread().getName()
-        print "delay called in thread",threadname
-        time.sleep(1)
-        self.callcount+=1
-        return threadname
-    def onewaydelay(self):
-        threadname=threadutil.currentThread().getName()
-        print "onewaydelay called in thread",threadname
-        time.sleep(1)
-        self.callcount+=1
-
-
-######## main program
-
-Pyro.config.SERVERTYPE="undefined"
-servertype=raw_input("Servertype threaded or select (t/s)?")
-if servertype=="t":
-    Pyro.config.SERVERTYPE="thread"
-if servertype=="s":
-    Pyro.config.SERVERTYPE="select"
-
-daemon=Pyro.core.Daemon()
-obj=Server()
-uri=daemon.register(obj)
-ns=Pyro.naming.locateNS()
-ns.remove("example.servertypes")
-ns.register("example.servertypes", uri)
-print "Server is ready."
-daemon.requestLoop()
->>>>>>> 63f8153a
+import time
+import sys
+import Pyro
+from Pyro import threadutil
+
+if sys.version_info<(3,0):
+    input=raw_input
+    current_thread=threadutil.currentThread
+else:
+    current_thread=threadutil.current_thread
+
+class Server(object):
+    def __init__(self):
+        self.callcount=0
+    def reset(self):
+        self.callcount=0
+    def getcount(self):
+        return self.callcount   # the number of completed calls
+    def getconfig(self):
+        return Pyro.config.asDict()
+    def delay(self):
+        threadname=current_thread().getName()
+        print("delay called in thread %s" % threadname)
+        time.sleep(1)
+        self.callcount+=1
+        return threadname
+    def onewaydelay(self):
+        threadname=current_thread().getName()
+        print("onewaydelay called in thread %s" % threadname)
+        time.sleep(1)
+        self.callcount+=1
+
+
+######## main program
+
+Pyro.config.SERVERTYPE="undefined"
+servertype=input("Servertype threaded or select (t/s)?")
+if servertype=="t":
+    Pyro.config.SERVERTYPE="thread"
+if servertype=="s":
+    Pyro.config.SERVERTYPE="select"
+
+daemon=Pyro.core.Daemon()
+obj=Server()
+uri=daemon.register(obj)
+ns=Pyro.naming.locateNS()
+ns.remove("example.servertypes")
+ns.register("example.servertypes", uri)
+print("Server is ready.")
+daemon.requestLoop()