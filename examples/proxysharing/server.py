<<<<<<< HEAD
#!/usr/bin/env python
import time
import Pyro

class RemoteObject(object):
	def __init__(self):
		self.amount=0
	def method(self, arg):
		return " ~~this is the remote result~~ "
	def work(self):
		print("work...%d" % self.amount)
		time.sleep(0.5)
		self.amount+=1
	def reset_work(self):
		self.amount=0
	def get_work_done(self):
		return self.amount

ns=Pyro.naming.locateNS()
daemon=Pyro.core.Daemon()
obj=RemoteObject()
uri=daemon.register(obj)
ns.remove("example.proxysharing")
ns.register("example.proxysharing", uri)
print("Server is ready.")
daemon.requestLoop()
=======
import time
import Pyro

class RemoteObject(object):
    def __init__(self):
        self.amount=0
    def method(self, arg):
        return " ~~this is the remote result~~ "
    def work(self):
        print "work...",self.amount
        time.sleep(0.5)
        self.amount+=1
    def reset_work(self):
        self.amount=0
    def get_work_done(self):
        return self.amount

ns=Pyro.naming.locateNS()
daemon=Pyro.core.Daemon()
obj=RemoteObject()
uri=daemon.register(obj)
ns.remove("example.proxysharing")
ns.register("example.proxysharing", uri)
print "Server is ready."
daemon.requestLoop()
>>>>>>> 63f8153a
<|MERGE_RESOLUTION|>--- conflicted
+++ resolved
@@ -1,54 +1,25 @@
-<<<<<<< HEAD
-#!/usr/bin/env python
-import time
-import Pyro
-
-class RemoteObject(object):
-	def __init__(self):
-		self.amount=0
-	def method(self, arg):
-		return " ~~this is the remote result~~ "
-	def work(self):
-		print("work...%d" % self.amount)
-		time.sleep(0.5)
-		self.amount+=1
-	def reset_work(self):
-		self.amount=0
-	def get_work_done(self):
-		return self.amount
-
-ns=Pyro.naming.locateNS()
-daemon=Pyro.core.Daemon()
-obj=RemoteObject()
-uri=daemon.register(obj)
-ns.remove("example.proxysharing")
-ns.register("example.proxysharing", uri)
-print("Server is ready.")
-daemon.requestLoop()
-=======
-import time
-import Pyro
-
-class RemoteObject(object):
-    def __init__(self):
-        self.amount=0
-    def method(self, arg):
-        return " ~~this is the remote result~~ "
-    def work(self):
-        print "work...",self.amount
-        time.sleep(0.5)
-        self.amount+=1
-    def reset_work(self):
-        self.amount=0
-    def get_work_done(self):
-        return self.amount
-
-ns=Pyro.naming.locateNS()
-daemon=Pyro.core.Daemon()
-obj=RemoteObject()
-uri=daemon.register(obj)
-ns.remove("example.proxysharing")
-ns.register("example.proxysharing", uri)
-print "Server is ready."
-daemon.requestLoop()
->>>>>>> 63f8153a
+import time
+import Pyro
+
+class RemoteObject(object):
+    def __init__(self):
+        self.amount=0
+    def method(self, arg):
+        return " ~~this is the remote result~~ "
+    def work(self):
+        print("work... %d" %self.amount)
+        time.sleep(0.5)
+        self.amount+=1
+    def reset_work(self):
+        self.amount=0
+    def get_work_done(self):
+        return self.amount
+
+ns=Pyro.naming.locateNS()
+daemon=Pyro.core.Daemon()
+obj=RemoteObject()
+uri=daemon.register(obj)
+ns.remove("example.proxysharing")
+ns.register("example.proxysharing", uri)
+print("Server is ready.")
+daemon.requestLoop()