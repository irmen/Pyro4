--- conflicted
+++ resolved
@@ -1,38 +1,33 @@
-<<<<<<< HEAD
-#!/usr/bin/env python
-from __future__ import with_statement
-=======
->>>>>>> 63f8153a
-import random
-import Pyro
-
-# We need to set either a socket communication timeout,
-# or use the select based server. Otherwise the daemon requestLoop
-# will block indefinitely and is never able to evaluate the loopCondition.
-Pyro.config.COMMTIMEOUT=0.5
-
-NUM_WORKERS=5
-
-class CallbackHandler(object):
-    workdone=0
-    def done(self, number):
-        print("callback: worker %d reports work is done!" % number)
-        CallbackHandler.workdone+=1
-
-with Pyro.core.Daemon() as daemon:
-    # register our callback handler
-    obj=CallbackHandler()
-    uri=daemon.register(obj)
-    callback=Pyro.core.Proxy(uri)
-    
-    # contact the server and put it to work
-    print("creating a bunch of workers")
-    with Pyro.core.Proxy("PYRONAME:example.callback") as server:
-        for _ in range(NUM_WORKERS):
-            worker=server.addworker(callback)   # provide our callback handler!
-            worker._pyroOneway.add("work")      # to be able to run in the background
-            worker.work(random.randint(1,5))
-    
-    print("waiting for all work complete...")
-    daemon.requestLoop(loopCondition=lambda: CallbackHandler.workdone<NUM_WORKERS)
-    print("done!")
+import random
+import Pyro
+
+# We need to set either a socket communication timeout,
+# or use the select based server. Otherwise the daemon requestLoop
+# will block indefinitely and is never able to evaluate the loopCondition.
+Pyro.config.COMMTIMEOUT=0.5
+
+NUM_WORKERS=5
+
+class CallbackHandler(object):
+    workdone=0
+    def done(self, number):
+        print("callback: worker %d reports work is done!" % number)
+        CallbackHandler.workdone+=1
+
+with Pyro.core.Daemon() as daemon:
+    # register our callback handler
+    obj=CallbackHandler()
+    uri=daemon.register(obj)
+    callback=Pyro.core.Proxy(uri)
+    
+    # contact the server and put it to work
+    print("creating a bunch of workers")
+    with Pyro.core.Proxy("PYRONAME:example.callback") as server:
+        for _ in range(NUM_WORKERS):
+            worker=server.addworker(callback)   # provide our callback handler!
+            worker._pyroOneway.add("work")      # to be able to run in the background
+            worker.work(random.randint(1,5))
+    
+    print("waiting for all work complete...")
+    daemon.requestLoop(loopCondition=lambda: CallbackHandler.workdone<NUM_WORKERS)
+    print("done!")