--- conflicted
+++ resolved
@@ -1,180 +1,88 @@
-<<<<<<< HEAD
-#!/usr/bin/env python
-
-#
-#	Bank client.
-#
-#	The client searches the two banks and performs a set of operations.
-#	(the banks are searched simply by listing a namespace prefix path)
-#
-
-import sys
-import Pyro
-from banks import BankError
-
-# A bank client.
-class client(object):
-	def __init__(self,name):
-		self.name=name
-	def doBusiness(self, bank):
-		print("\n*** %s is doing business with %s:" % (self.name, bank.name()))
-
-		print("Creating account")
-		try:
-			bank.createAccount(self.name)
-		except BankError:
-			x=sys.exc_info()[1]
-			print("Failed: %s"%x)
-			print("Removing account and trying again")
-			bank.deleteAccount(self.name)
-			bank.createAccount(self.name)
-
-		print("Deposit money")
-		bank.deposit(self.name, 200.00)
-		print("Deposit money")
-		bank.deposit(self.name, 500.75)
-		print("Balance=%.2f" % bank.balance(self.name))
-		print("Withdraw money")
-		bank.withdraw(self.name, 400.00)
-		print("Withdraw money (overdrawn)")
-		try:
-			bank.withdraw(self.name, 400.00)
-		except BankError:
-			x=sys.exc_info()[1]
-			print("Failed: %s" % x)
-		print("End balance=%.2f" % bank.balance(self.name))
-
-		print("Withdraw money from non-existing account")
-		try:
-			bank.withdraw('GOD',2222.22)
-			print("!!! Succeeded?!? That is an error")
-		except BankError:
-			x=sys.exc_info()[1]
-			print("Failed, as expected: %s" % x)
-
-		print("Deleting non-existing account")
-		try:
-			bank.deleteAccount('GOD')
-			print("!!! Succeeded?!? That is an error")
-		except BankError:
-			x=sys.exc_info()[1]
-			print("Failed, as expected: %s" % x)
-
-
-ns=Pyro.naming.locateNS()
-
-# list the available banks by looking in the NS for the given prefix path
-banknames=[name for name in ns.list(prefix="example.banks.")]
-if not banknames:
-	raise RuntimeError("There are no banks to do business with!")
-
-banks=[]	# list of banks (proxies)
-print
-for name in banknames:
-	print("Contacting bank: %s" % name)
-	uri=ns.lookup(name)
-	banks.append(Pyro.core.Proxy(uri))
-
-# Different clients that do business with all banks
-irmen = client('Irmen')
-suzy = client('Suzy')
-
-for bank in banks:
-	irmen.doBusiness(bank)
-	suzy.doBusiness(bank)
-
-# List all accounts
-print
-for bank in banks:
-	print("The accounts in %s:" % bank.name())
-	accounts = bank.allAccounts()
-	for name in accounts.keys():
-		print("  %s: %.2f" %(name,accounts[name]))
-=======
-#
-#    Bank client.
-#
-#    The client searches the two banks and performs a set of operations.
-#    (the banks are searched simply by listing a namespace prefix path)
-#
-
-import sys
-import Pyro
-from banks import BankError
-
-# A bank client.
-class client(object):
-    def __init__(self,name):
-        self.name=name
-    def doBusiness(self, bank):
-        print
-        print '***',self.name,'is doing business with',bank.name(),':'
-
-        print 'Creating account'
-        try:
-            bank.createAccount(self.name)
-        except BankError,x:
-            print 'Failed:',x
-            print 'Removing account and trying again'
-            bank.deleteAccount(self.name)
-            bank.createAccount(self.name)
-
-        print 'Deposit money'
-        bank.deposit(self.name, 200.00)
-        print 'Deposit money'
-        bank.deposit(self.name, 500.75)
-        print 'Balance=', bank.balance(self.name)
-        print 'Withdraw money'
-        bank.withdraw(self.name, 400.00)
-        print 'Withdraw money (red)'
-        try:
-            bank.withdraw(self.name, 400.00)
-        except BankError,x:
-            print 'Failed:',x
-        print 'End balance=', bank.balance(self.name)
-
-        print 'Withdraw money from non-existing account'
-        try:
-            bank.withdraw('GOD',2222.22)
-            print '!!! Succeeded?!? That is an error'
-        except BankError,x:
-            print 'Failed, as expected:',x
-
-        print 'Deleting non-existing account'
-        try:
-            bank.deleteAccount('GOD')
-            print '!!! Succeeded?!? That is an error'
-        except BankError,x:
-            print 'Failed, as expected:',x
-
-
-ns=Pyro.naming.locateNS()
-
-# list the available banks by looking in the NS for the given prefix path
-banknames=[name for name in ns.list(prefix="example.banks.")]
-if not banknames:
-    raise RuntimeError('There are no banks to do business with!')
-
-banks=[]    # list of banks (proxies)
-print
-for name in banknames:
-    print "Contacting bank: ",name
-    uri=ns.lookup(name)
-    banks.append(Pyro.core.Proxy(uri))
-
-# Different clients that do business with all banks
-irmen = client('Irmen')
-suzy = client('Suzy')
-
-for bank in banks:
-    irmen.doBusiness(bank)
-    suzy.doBusiness(bank)
-
-# List all accounts
-print
-for bank in banks:
-    print 'The accounts in the',bank.name(),':'
-    accounts = bank.allAccounts()
-    for name in accounts.keys():
-        print '  ',name,':',accounts[name]
->>>>>>> 63f8153a
+#
+#    Bank client.
+#
+#    The client searches the two banks and performs a set of operations.
+#    (the banks are searched simply by listing a namespace prefix path)
+#
+
+import sys
+import Pyro
+from banks import BankError
+
+# A bank client.
+class client(object):
+    def __init__(self,name):
+        self.name=name
+    def doBusiness(self, bank):
+        print("\n*** %s is doing business with %s:" % (self.name, bank.name()))
+        print("Creating account")
+        try:
+            bank.createAccount(self.name)
+        except BankError:
+            x=sys.exc_info()[1]
+            print("Failed: %s" % x)
+            print("Removing account and trying again")
+            bank.deleteAccount(self.name)
+            bank.createAccount(self.name)
+
+        print("Deposit money")
+        bank.deposit(self.name, 200.00)
+        print("Deposit money")
+        bank.deposit(self.name, 500.75)
+        print("Balance=%.2f" % bank.balance(self.name))
+        print("Withdraw money")
+        bank.withdraw(self.name, 400.00)
+        print("Withdraw money (overdraw)")
+        try:
+            bank.withdraw(self.name, 400.00)
+        except BankError:
+            x=sys.exc_info()[1]
+            print("Failed: %s" % x)
+        print("End balance=%.2f" % bank.balance(self.name))
+
+        print("Withdraw money from non-existing account")
+        try:
+            bank.withdraw('GOD',2222.22)
+            print("!!! Succeeded?!? That is an error")
+        except BankError:
+            x=sys.exc_info()[1]
+            print("Failed as expected: %s" % x)
+
+        print("Deleting non-existing account")
+        try:
+            bank.deleteAccount('GOD')
+            print("!!! Succeeded?!? That is an error")
+        except BankError:
+            x=sys.exc_info()[1]
+            print("Failed as expected: %s" % x)
+
+
+ns=Pyro.naming.locateNS()
+
+# list the available banks by looking in the NS for the given prefix path
+banknames=[name for name in ns.list(prefix="example.banks.")]
+if not banknames:
+    raise RuntimeError('There are no banks to do business with!')
+
+banks=[]    # list of banks (proxies)
+print
+for name in banknames:
+    print("Contacting bank: %s" % name)
+    uri=ns.lookup(name)
+    banks.append(Pyro.core.Proxy(uri))
+
+# Different clients that do business with all banks
+irmen = client('Irmen')
+suzy = client('Suzy')
+
+for bank in banks:
+    irmen.doBusiness(bank)
+    suzy.doBusiness(bank)
+
+# List all accounts
+print
+for bank in banks:
+    print("The accounts in the %s:" % bank.name())
+    accounts = bank.allAccounts()
+    for name in accounts.keys():
+        print("  %s : %.2f" % (name,accounts[name]))