--- conflicted
+++ resolved
@@ -11,11 +11,6 @@
 # Use fast travis build infrastructure explicitly
 sudo: false
 
-<<<<<<< HEAD
-matrix:
-  fast_finish: true
-=======
->>>>>>> c436f83e
 install:
   - pip install --upgrade setuptools
   - pip install "pip>=7.1.0"
