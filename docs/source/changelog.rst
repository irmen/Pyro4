--- conflicted
+++ resolved
@@ -1,410 +1,404 @@
-**********
-Change Log
-**********
-
-**Pyro 4.47**
-
-<<<<<<< HEAD
-- threaded socket server now adapts the number of threads dynamically depending on connection count
-- THREADPOOL_SIZE_MIN config item added to specify the min number of threads (defaults to 4)
-- THREADPOOL_ALLOW_QUEUE config item removed, it is no longer relevant
-  @todo docs
-- Name server lookup now also considers 127.0.1.1 when trying to find a name server on localhost.
-  This is convenient on some systems (Debian Linux) where 127.0.1.1 is often the address assigned
-  to the local system via the hosts file.
-=======
-- *Backwards incompatible change:* As announced in the previous version, the instance_mode and instance_creator
-  parameters have now been removed from the @expose decorator.  Use @behavior to specify them instead on your classes.
->>>>>>> 034dd4fa
-- The default instance mode when using @expose on the class and not using @behavior, is now also 'session'
-  (was 'single').   Note that when you used @behavior with its default argument or only @expose on methods,
-  the instance mode of the class already was 'session'.
-  If your code really requires the pyro object to be a singleton, add an explicit
-  @behavior(instance_mode="single") to that class. You can already start doing this while still using Pyro 4.46 and
-  then upgrade the library once you've converted everything.
-- Name server lookup now also considers 127.0.1.1 when trying to find a name server on localhost.
-  This is convenient on some systems (Debian Linux) where 127.0.1.1 is often the address assigned
-  to the local system via the hosts file.
-- fixed multiplex server shutdown sometimes hanging
-- fixed crash that sometimes occurred in daemon shutdown
-
-
-**Pyro 4.46**
-
-.. note::
-    Compatibility issue:
-    The change mentioned below about ``@expose`` now being required by default
-    requires a change in your (server-)code or configuration. Read on for details.
-
-.. note::
-    Using ``@expose(...)`` on a class to set the ``instance_mode`` or/and ``instance_creator`` for that
-    class, also exposes ALL methods of that class. That is an unintended side-effect that will be fixed
-    in the next Pyro version. You can already fix your code right now to prepare for this. Read on for details.
-
-- ``@Pyro4.behavior`` decorator added that should now be used to set instance_mode and instance_creator instead of
-  using ``@Pyro4.expose``.  You can still use ``@expose`` in this release, but its arguments will be removed
-  in the next Pyro version.  So by then you have to have updated your code or it won't run anymore.
-  The fix is simple: replace all occurences of ``@expose(...)`` *where you set the ``instance_mode`` or/and ``instance_creator``*
-  on your Pyro class, by ``@behavior(...)`` -- and add new ``@expose`` decorations to the class or the methods
-  as required to properly expose them. Also read the next bullet.
-- *Backwards incompatible behavior change:* in the spirit of 'secure by default', it's now required to use ``@expose``
-  on things you want to expose via Pyro. This is because the REQUIRE_EXPOSE config item is now True by default.
-  The "servers" chapter contains details about this and how you can best approach this upgrade issue.
-- blobtransfer example added.
-- improved the docs on binary data transfer a bit.
-- code now uses set literals instead of old fashioned set([...])
-- removed the way outdated 'upgrading from Pyro3' chapter from the documentation.
-- Pyro4.util.get_exposed_members now has a cache which speeds up determining object metadata enormously on subsequent connections.
-- added paragraph to server chapter in documentation about how to expose classes without changing the source code (such as 3rd party libraries)
-- added thirdpartylib example for the above
-
-
-**Pyro 4.45**
-
-- Dependency fix in setup/wheel/pip for selectors34 module.
-
-
-**Pyro 4.44**
-
-- *Behavior change:* when the threadpool server is used and it runs out of worker threads, clients attempting to connect
-  now get a connection error telling them that the server threadpool has to be increased.
-  On python 3.2 and newer a short timeout is used for the case that in the meantime a connection becomes available.
-- THREADPOOL_ALLOW_QUEUE config item added. Enables you to choose for the previous
-  blocking behavior when the threadpool server can no longer accept new connections. Defaults to False.
-  *note: this is a temporary solution, in the next release a different threadpool implementation will be shipped
-  for which this config item is no longer relevant. It will be removed again then.*
-- Fixed 'malformed string' error when a Python 2 client talks to a Python 3 server;
-  proxy metadata and nameserver metadata tags are no longer returned as a set but as a list.
-  (This problem occurs in the serpent serializer because of a problem with the underlying ast.literal_eval function
-  across different python versions)
-- improved multiplex server, now uses best available selector on your platform (kqueue, epoll, etc)
-  This was done by using the 'selectors' module, on older pythons (<3.4)
-  the backport 'selectors34' has been added as a new requirement.
-- added selector property on the daemon (to expose the multiplexing selector if that servertype is used).
-- Added Daemon.combine() which merges different daemons' request loops and lets you just run the 'master daemon' requestLoop
-- fixed import and test problems with IronPython (it doesn't like the dill serializer either, like pypy)
-- Improved security when comparing HMAC codes (against timing attacks)
-- added 'diffie-hellman' example to shows a way to approach server-client agreement on a shared secret key
-- a few IronPython releated changes regarding str/bytes to decrease the number of special cases
-
-
-**Pyro 4.43**
-
-- improved docs on instance modes and instance creation
-- improved cleanup of objects with instance_mode 'session', fixes possible memory leak
-- fixed float vs None bug in rare situation when connecting socket gets a retryable error
-
-
-**Pyro 4.42**
-
-- added dill serialization support (https://pypi.python.org/pypi/dill)
-- fixed dotted attribute client code in the ``attributes`` example
-- handles EINTR signal and will continue the server loop now in this case, on Python 3.4 and newer.
-- fixed async proxy calls not being done async, when metadata is used
-
-
-**Pyro 4.41**
-
-- fixed uri parsing bug in locateNS when trying to locate name server via unix domain socket
-- fixed IronPython crash with Pyro4.core.current_context
-- got rid of __slots__ on the URI class
-- fixed output of nsc metadata string on Python 2.x
-- sock_reuse option is now default on
-- daemon now logs its pid when starting
-- poll-server error handling now reflects the select server (swallow error when shutting down)
-
-
-**Pyro 4.40**
-
-- added python 3.5 to supported versions and configs
-- support for metadata added to the name server (list of strings per registration).
-  This provides a service like yellow-pages where you can query on category (for instance).
-  You need to use memory or sqlite storage for this; the dbm storage doesn't support it.
-- name server also has a new method set_metadata(), to set new metadata for an existing registration
-- nsc tool has new commands to deal with metadata in the name server: setmeta, listmeta_all and listmeta_any
-- removed obsolete stdinstdout example, it depended on exposing private attributes and Pyro hasn't allowed this anymore for quite some time (4.27)
-- removed a problematic ipv6 unittest, and an often-failing workaround to determine the ipv6 address
-- added ``current_context.client_sock_addr`` containing the address of the client doing the call
-- current_context is now correct for oneway calls and async calls
-- fixed some __copy__ methods to correctly deal with possible subclassing (Proxy)
-
-
-**Pyro 4.39**
-
-- dropped support for Python 2.6 and Python 3.2. Supported versions are now 2.7, 3.3, 3.4 and up.
-- better exception when message size exceeds 2 gigabyte limit
-- mentioned the 2 gigabyte message size limit in the docs
-- added auto retry mechanism, MAX_RETRIES config item, and autoretry example.
-- API CHANGE: the instance_creator function passed to @expose now get the class as a single parameter when invoked by Pyro
-- removed test suite dependencies on unittest2 (was used for Python 2.6)
-- greatly improved the messagebus example, it now contains a persistent storage as well
-- can now deserialize sqlite3 exceptions as well (without the need of registering custom class serializers)
-- serialized proxies now gets the timeout and retries properties from the active config settings rather than from the serialized data
-- new MessageTooLargeError when the max message size is exceeded (subclesses ProtocolError, which was the old error thrown in this case)
-
-
-**Pyro 4.38**
-
-.. note::
-    The below mentioned wire protocol change is backwards-incompatible.
-    You have to update all your pyro libraries on clients and servers.
-    (And Pyrolite libraries if you use them too)
-
-- wire protocol version changed to 48 (new connection logic).
-- changed the initial connection handshake protocol. Proxy and daemon now perform a handshake by exchanging data.
-  You can set your own data on the proxy attribute ``_pyroHandshake``. You can override a proxy method ``_pyroValidateHandshake``
-  and a daemon method ``validateHandshake`` to customize/validate the connection setup.
-- drastically reduced the overhead of creating a new proxy connection by piggybacking the metadata on the
-  connection response (this avoids a separate remote call to get_metadata). New proxy connections are ~50% faster.
-- added ``Daemon.clientDisconnect()`` as a hook for when clients disconnect (``Daemon.validateHandshake`` can
-  be used as the hook to handle new connections)
-- you can now register a class on the Daemon instead of an object, and define instancing strategy: singleton, session, percall
-- you can provide an optional factory method to create instances of your pyro server class when needed according to the instancing_strategy
-- added handshake, instancemode and usersession examples
-- added distributed-computing2 example
-- added messagebus example
-- fixed callcontext example daemon to actually return a custom annotation
-- fixed benchmark/connections example
-- httpgateway recognises ``X-Pyro-Correlation-Id`` http header on requests
-- new mailing list address (``pyro@freelists.org``).  Bye bye Sourceforge.
-
-
-**Pyro 4.37**
-
-- added Pyro4.current_context global (thread-local) that contains various information about the client and the request
-- added correlation id via the current_context so you can track what requests/responses belong together
-- fixed hmac calculation on messages with more than one annotation
-- proxy and daemon can now add custom annotations to messages
-- httpgateway also sets correlation id and returns it to the browser via ``X-Pyro-Correlation-Id`` http header
-- added callcontext example
-- fixed error response seq nr and serializer id in case of error during the parsing of a message, previously they were bogus values
-
-
-**Pyro 4.36**
-
-- added SOCK_NODELAY config item to be able to turn the TCP_NODELAY socket option on (default is off).
-- little cleanup of the intro example in the manual, and benchmark example
-- added timezones example
-- some clarifications added to the manual about serialization peculiarities
-- serpent library dependency updated to 1.11, to profit from the performance improvements and float Inf/NaN support.
-- pyrolite .net library now points to Nuget.org packages for download, and the java one to Maven.
-- code blocks in manual updated to python 3 syntax
-
-
-**Pyro 4.35**
-
-- removed Jython compatibility support and kludges. Use 4.34 or older if you need to run this in Jython.
-- httpgateway is more forgiving when a name server is not (yet) found
-- httpgateway now returns 403 forbidden instead of 401 unauthorized when accessing a resource without proper rights
-- httpgateway gained -g option to set a key to use to access the gateway (like the hmac key to access pyro). Set $key querystring param to specify the key for a request.
-- added X-Pyro-Gateway-Key http header to the httpgateway request as an alternative way to set the gateway key for the call
-- serpent library dependency updated to 1.9, this adds support for serializing the container datatypes from the collections stdlib module
-- introduced Pyro4.errors.SerializeError (subclass of ProtocolError) to be more precise in reporting errors related to (de)serializing objects.
-- client gets a proper serialization error instead of getting a forced connection abort, if something goes wrong in a serializer.
-
-
-**Pyro 4.34**
-
-- NOTE: intending to drop support for Python 2.6 and Jython.
-  This will probably be the last version that officially supports Python version 2.6 and Jython 2.7.
-  Future versions will only be compatible with and tested with Python 2.7 and 3.2+, IronPython, and Pypy.
-  The explicit Jython compatibility will be dropped. Until Jython 2.7 itself becomes up to par with official Python 2.7 you will probably no longer
-  be able to use Pyro from within Jython. PyroLite will ofcourse still be supported for Java clients.
-  If you're stuck with Python 2.6 (or Jython), plan on either committing to this last Pyro version that supports it, or plan on cloning the Pyro4
-  source repository and applying compatibility patches yourself.
-  This decision is made to remove the development and support burden that now exists for these old or problematic Python implementations.
-- setting an attribute on a proxy as first operation no longer crashes with an AttributeError, it now correctly obtains the metadata first
-- added JSON_MODULE config item to be able to set a 3rd party json library (such as simplejson) to use instead of the default json that comes in the stdlib.
-- added X-Pyro-Options http header to the httpgateway request to set certain Pyro options for the call (such as 'oneway')
-- http gateway name prefix option changed, you now specify an export name regex pattern instead (allows you to export multiple name patterns)
-- http gateway gained a pyro timeout option as shortcut for Pyro's commtimeout config item that should be used
-- fixed http example code when handling oneway methods (empty response)
-- the nameserver's list function no longer internally appends a '$' (end of string marker) to a given regex pattern
-- removed paragraph in docs about choosing between pyro4 and pyro3 (there's only one sensible choice nowadays)
-
-
-**Pyro 4.33**
-
-- added Pyro4.utils.httpgateway, this allows clients (such as a web browser) to use a simple http interface to call Pyro objects
-- test.echoserver now correctly deals with a specified hmac key in combination with name server usage
-- added connection troubleshooting checklist to tips & tricks chapter
-- some raised exceptions had a __cause__ added on Python 2.x as well, this has been corrected (it could cause unwanted serialization errors)
-- added http example that shows simple use of the http gateway
-- fixed sphinx config issues when building the docs
-
-
-**Pyro 4.32**
-
-- json serializer can now deal with set() types; they will be converted to tuples/lists instead. (similar to what serpent does on older Python versions)
-- this also fixes the problem that the proxy metadata feature used to crash when using json as serializer (because it used sets to transfer the data.
-  You had to turn the metadata feature off to be able to use the json serializer at all)
-- flame explicitly checks for pickle to be enabled instead of causing connection level errors
-- PYRONAME uri resolving now also uses the _pyroHmacKey set on the proxy (if any)
-- proxy no longer locks up in pyroRelease when a protocol error occurs while getting the metadata
-- stockquotes tutorial doesn't actually require pickle anymore, so removed that from code and docs
-- distributed-computing example now uses a custom class deserializer instead of relying on pickle
-- distributed-computing example no longer overflows on older python versions (<3.x)
-- serpent library dependency updated to 1.8
-- setup.py no longer fails when it can't import Pyro4 (it no longer needs to do so)
-
-
-**Pyro 4.31**
-
-- locateNS now properly sets provided hmac key on proxy returned via broadcast lookup
-- terminate call added to flame remoteconsole
-
-
-**Pyro 4.30**
-
-- Persistent name server option: -s (currently implemented: dbm, sqlite, and the default volatile in-memory storage)
-- Name server utility methods have new 'storage' parameter to customize storage mechanism
-- nsc got new 'lookup' command to get one single registration from the nameserver
-- removed ``HMAC_KEY`` config item (deprecated in 4.29), use the ``_pyroHmacKey`` property on proxy and daemon instead.
-  This finalizes the change that allows you to have a per-proxy hmac key instead of a single global one. (Also counts for daemons)
-- name server and nsc command line tools gained -k/--key option to specify hmac key (just as the echoserver and flameserver already had)
-- name server locateNS and resolve methods gained hmac key parameter
-- configuration dump now also includes protocol version
-- message class now has a static convenience 'ping' method to send ping messages. Useful for instance in the 'disconnects' example.
-
-
-**Pyro 4.29**
-
-- ``HMAC_KEY`` config item is deprecated, will be removed in next version
-- set hmac key directly on ``proxy._pyroHmacKey`` property, this makes per-proxy hmac keys possible
-- removed support for server side object traversal using dotted names such as a.b.c.d (has been deprecated since 4.27)
-- removed ``DOTTEDNAMES`` config item (has been deprecated since 4.27)
-- removed support for setting ``proxy._pyroOneway()`` in client code (has been deprecated since 4.27. You must depend on the metadata mechanism now, which is enabled by default)
-- Future and FutureResult then() methods now return itself, so they can be easiliy chained
-- added Future.iferror and FutureResult.iferror to handle exceptions (instead of silently ignoring them)
-- fixed FutureResult.then to correctly evaluate all chained functions
-
-
-**Pyro 4.28**
-
-- implemented dir() on a Proxy to also return remote methods if known (useful for autocompletion in certain python shells)
-- ``USE_MSG_WAITALL`` config item added because there remain certain other systems where ``MSG_WAITALL`` is unreliable
-- removed ``Pyro4.socketutil.USE_MSG_WAITALL`` attribute (because it got promoted to a config item)
-- remote access to 'dunder' attributes (``__whatever__``) is allowed again (pyro now follows python in making an exception for them rather than treating them as private)
-
-
-**Pyro 4.27**
-
-- requires serpent 1.7 or newer (because of some changes regarding to set literals and the error for circular references)
-- added @Pyro4.expose and @Pyro4.oneway decorators
-- attr lookup now actually honors 'private' attributes in all cases (name starting with underscore-- these are blocked from remote access no matter what)
-- added METADATA config item to enable/disable the automatic metadata query that a proxy now does. To talk to older Pyro versions you'll have to set this to False.
-- proper client side attribute validation if metadata is enabled. This also means that hasattr(proxy, "something") now actually works.
-- added REQUIRE_EXPOSE config item to toggle exposing everything in a server object, or that you must cherrypick with the new @expose decorator
-- copying a proxy now also copies its meta attributes (timeout, oneways, etc) instead of just the uri
-- Proxy._pyroGetMetadata method added. Is used internally as well (if METADATA is enabled), to obtain info about remote object attributes and methods.
-- The daemon got a new method that is used by the metadata mechanism: get_metadata
-- Daemon can now be constructed with custom interface class (so you can change the behavior of the DaemonObject default implementation easily)
-- echoserver gained a few more methods to test the new decorators
-- DOTTEDNAMES is deprecated and will be removed in the next version
-- setting proxy._pyroOneway yourself is deprecated and support for that will be removed in the next version
-- locateNS() has a new parameter 'broadcast' to choose if it should use a broadcast lookup (default=True)
-- the 'robots' example no longer requires pickle
-- fixed the way the tracebacks are handled with the @callback decorator. They will now be logged as a warning (not printed) in both server types
-- setup script now generates a bunch of console commands such as 'pyro4-ns' (previously you had to type 'python -m Pyro4.naming' etc.)
-- made logger category names of the two socket servers consistent
-- improved the clean shutdown mechanism of the daemon
-- Daemon.register() now has a force argument that allows you to silently overwrite a previous registration of the object (if present)
-- flame server methods _invokeBuiltin and _invokeModule renamed without underscores to follow the public exposed method name rule
-- pep8'ified most of the source code
-- documentation improvements
-- linked to Travis CI: https://travis-ci.org/irmen/Pyro4
-
-
-**Pyro 4.26**
-
-- introduced PICKLE_PROTOCOL_VERSION config item
-- fixed exception handling when dealing with different major Python versions. Using serpent or json now also properly translates exception objects even if the major Python version differ
-- because of the new way Pyro deals with serialized exceptions, the wire protocol version was updated to 47. You'll have to update all Pyro4 libraries to 4.26
-- name server prints a warning if a protocol error occurs (this helps to spot issues such as serializer protocol mismatches)
-- more info in documentation about pickle and numpy
-- improved documentation index
-
-
-**Pyro 4.25**
-
-- now also puts package name in serpent serialization data for custom class instances (previously only the class name was used)
-- requires serpent 1.5 or newer (because of the feature above)
-- support for (Linux) abstract namespace AF_UNIX sockets (with a 0-byte at the start of the name)
-- register_dict_to_class method added on SerializerBase, to be able to deserialize to particular user defined classes
-- docs: mention that you may have to install serpent manually (most notably with alternative Python implementations)
-- docs: mention the serialization hooks on SerializerBase
-- added ser_custom example that shows how to use the serialization hooks
-
-
-**Pyro 4.24**
-
-- Python 3.4 compatibility added (fixed pickle/marshal issues)
-- a backwards incompatible change has been implemented regarding the threadpool implementation and configuration, see next two items.
-- threadpool is now again a fixed size determined by the new THREADPOOL_SIZE config item (defaults to 16)
-- config items removed: THREADPOOL_MINTHREADS, THREADPOOL_MAXTHREADS, THREADPOOL_IDLETIMEOUT
-- daemon no longer sends an exception response when a communication error occurred (such as a timeout). This fixes the MSG_PING/disconnect example on linux
-- jython: multiplex server type now available (uses select based multiplexing). Be wary, this has not been tested much. When in doubt, use the thread server type.
-- python wheel distribution format support added (universal, setup.cfg)
-- merged name server initd script improvements that were made for the Debian package (easy enable/disable, use sh instead of bash, etc)
-
-
-**Pyro 4.23**
-
-- Pyro4.test.echoserver now correctly runs the NS's broadcast server as well
-- unix domain socket creation no longer fails when bind or connect address is unicode instead of str
-- docs: added more info on dealing with new serialization configuration in existing code
-- docs: improved name server documentation on registering objects
-- docs: various small updates
-
-
-**Pyro 4.22**
-
-- support added in daemon to accept multiple serializers in incoming messages
-- new config item added for that: SERIALIZERS_ACCEPTED (defaults to 'safe' serializers)
-- wire protocol header changed. Not backwards compatible! New protocol version: 46.
-- wire protocol: header now contains serializer used for the data payload
-- wire protocol: header is extensible with optional 'annotations'. One is used for the HMAC digest
-  that used to be in all messages even when the hmac option wasn't enabled.
-- refactored core.MessageFactory: new submodule Pyro4.message. If you used MessageFactory
-  in your own code you'll need to refactor it to use the new Pyro4.message.Message API instead.
-- ``disconnects`` example client code updated to reflect this API change
-- you can now write the protocol in URIs in lowercase if you want ("pyro:...") (will still be converted to uppercase)
-- fixed poll server loop() not handling self.clients which caused crashes with a custom loopCondition
-- fixed some unit test hang/timeout/crash issues
-- improved unit tests for jython, disabled ipv6 tests for jython because of too many issues.
-- improved unit tests for ironpython.
-
-
-**Pyro 4.21**
-
-- fixed denial of service vulnerabilities in socket servers
-- MSG_PING message type added (internal server ping mechanism)
-- disconnects example added that uses MSG_PING
-- more exception types recognised in the serializers (such as GeneratorExit)
-- fixed async regression when dealing with errors (properly serialize exceptionwrapper)
-- fixed warehouse and stockmarket tutorials to work with new serializer logic
-- fixed examples that didn't yet work with new serializer logic
-- fixed unit tests to use unittest2 on Python 2.6
-- no longer supports jython 2.5. You'll have to upgrade to jython 2.7.
-- got rid of some byte/str handling cruft (because we no longer need to deal with jython 2.5)
-- implemented autoproxy support for serpent and json serializers. It is not possible to do this for marshal.
-- fixed serpent serialization problem with backslash escapes in unicode strings (requires serpent >= 1.3)
-
-
-**Pyro 4.20**
-
-.. note::
-    The serializer-change is backwards-incompatible.
-    You may have to change your remote object method contracts to deal with the
-    changes. (or switch back to pickle if you can deal with its inherent security risk)
-
-- multiple serializers supported instead of just pickle. (pickle, serpent, json, marshal)
-  pickle is unsafe/unsecure, so a choice of safe/secure serializers is now available
-- config item SERIALIZER added to select desired serializer, default is 'serpent'
-- wire protocol version bumped because of this (45)
-- config item LOGWIRE added to be able to see in the logfile what passes over the wire
-
-
-**Earlier versions**
-
-Change history for earlier versions is available by looking at older versions of this file in the Github repo.
+**********
+Change Log
+**********
+
+**Pyro 4.47**
+
+- *Backwards incompatible change:* As announced in the previous version, the instance_mode and instance_creator
+  parameters have now been removed from the @expose decorator.  Use @behavior to specify them instead on your classes.
+- The default instance mode when using @expose on the class and not using @behavior, is now also 'session'
+  (was 'single').   Note that when you used @behavior with its default argument or only @expose on methods,
+  the instance mode of the class already was 'session'.
+  If your code really requires the pyro object to be a singleton, add an explicit
+  @behavior(instance_mode="single") to that class. You can already start doing this while still using Pyro 4.46 and
+  then upgrade the library once you've converted everything.
+- threaded socket server now adapts the number of threads dynamically depending on connection count
+- THREADPOOL_SIZE_MIN config item added to specify the min number of threads (defaults to 4)
+- THREADPOOL_ALLOW_QUEUE config item removed, it is no longer relevant
+  @todo docs
+- Name server lookup now also considers 127.0.1.1 when trying to find a name server on localhost.
+  This is convenient on some systems (Debian Linux) where 127.0.1.1 is often the address assigned
+  to the local system via the hosts file.
+- fixed multiplex server shutdown sometimes hanging
+- fixed crash that sometimes occurred in daemon shutdown
+
+
+**Pyro 4.46**
+
+.. note::
+    Compatibility issue:
+    The change mentioned below about ``@expose`` now being required by default
+    requires a change in your (server-)code or configuration. Read on for details.
+
+.. note::
+    Using ``@expose(...)`` on a class to set the ``instance_mode`` or/and ``instance_creator`` for that
+    class, also exposes ALL methods of that class. That is an unintended side-effect that will be fixed
+    in the next Pyro version. You can already fix your code right now to prepare for this. Read on for details.
+
+- ``@Pyro4.behavior`` decorator added that should now be used to set instance_mode and instance_creator instead of
+  using ``@Pyro4.expose``.  You can still use ``@expose`` in this release, but its arguments will be removed
+  in the next Pyro version.  So by then you have to have updated your code or it won't run anymore.
+  The fix is simple: replace all occurences of ``@expose(...)`` *where you set the ``instance_mode`` or/and ``instance_creator``*
+  on your Pyro class, by ``@behavior(...)`` -- and add new ``@expose`` decorations to the class or the methods
+  as required to properly expose them. Also read the next bullet.
+- *Backwards incompatible behavior change:* in the spirit of 'secure by default', it's now required to use ``@expose``
+  on things you want to expose via Pyro. This is because the REQUIRE_EXPOSE config item is now True by default.
+  The "servers" chapter contains details about this and how you can best approach this upgrade issue.
+- blobtransfer example added.
+- improved the docs on binary data transfer a bit.
+- code now uses set literals instead of old fashioned set([...])
+- removed the way outdated 'upgrading from Pyro3' chapter from the documentation.
+- Pyro4.util.get_exposed_members now has a cache which speeds up determining object metadata enormously on subsequent connections.
+- added paragraph to server chapter in documentation about how to expose classes without changing the source code (such as 3rd party libraries)
+- added thirdpartylib example for the above
+
+
+**Pyro 4.45**
+
+- Dependency fix in setup/wheel/pip for selectors34 module.
+
+
+**Pyro 4.44**
+
+- *Behavior change:* when the threadpool server is used and it runs out of worker threads, clients attempting to connect
+  now get a connection error telling them that the server threadpool has to be increased.
+  On python 3.2 and newer a short timeout is used for the case that in the meantime a connection becomes available.
+- THREADPOOL_ALLOW_QUEUE config item added. Enables you to choose for the previous
+  blocking behavior when the threadpool server can no longer accept new connections. Defaults to False.
+  *note: this is a temporary solution, in the next release a different threadpool implementation will be shipped
+  for which this config item is no longer relevant. It will be removed again then.*
+- Fixed 'malformed string' error when a Python 2 client talks to a Python 3 server;
+  proxy metadata and nameserver metadata tags are no longer returned as a set but as a list.
+  (This problem occurs in the serpent serializer because of a problem with the underlying ast.literal_eval function
+  across different python versions)
+- improved multiplex server, now uses best available selector on your platform (kqueue, epoll, etc)
+  This was done by using the 'selectors' module, on older pythons (<3.4)
+  the backport 'selectors34' has been added as a new requirement.
+- added selector property on the daemon (to expose the multiplexing selector if that servertype is used).
+- Added Daemon.combine() which merges different daemons' request loops and lets you just run the 'master daemon' requestLoop
+- fixed import and test problems with IronPython (it doesn't like the dill serializer either, like pypy)
+- Improved security when comparing HMAC codes (against timing attacks)
+- added 'diffie-hellman' example to shows a way to approach server-client agreement on a shared secret key
+- a few IronPython releated changes regarding str/bytes to decrease the number of special cases
+
+
+**Pyro 4.43**
+
+- improved docs on instance modes and instance creation
+- improved cleanup of objects with instance_mode 'session', fixes possible memory leak
+- fixed float vs None bug in rare situation when connecting socket gets a retryable error
+
+
+**Pyro 4.42**
+
+- added dill serialization support (https://pypi.python.org/pypi/dill)
+- fixed dotted attribute client code in the ``attributes`` example
+- handles EINTR signal and will continue the server loop now in this case, on Python 3.4 and newer.
+- fixed async proxy calls not being done async, when metadata is used
+
+
+**Pyro 4.41**
+
+- fixed uri parsing bug in locateNS when trying to locate name server via unix domain socket
+- fixed IronPython crash with Pyro4.core.current_context
+- got rid of __slots__ on the URI class
+- fixed output of nsc metadata string on Python 2.x
+- sock_reuse option is now default on
+- daemon now logs its pid when starting
+- poll-server error handling now reflects the select server (swallow error when shutting down)
+
+
+**Pyro 4.40**
+
+- added python 3.5 to supported versions and configs
+- support for metadata added to the name server (list of strings per registration).
+  This provides a service like yellow-pages where you can query on category (for instance).
+  You need to use memory or sqlite storage for this; the dbm storage doesn't support it.
+- name server also has a new method set_metadata(), to set new metadata for an existing registration
+- nsc tool has new commands to deal with metadata in the name server: setmeta, listmeta_all and listmeta_any
+- removed obsolete stdinstdout example, it depended on exposing private attributes and Pyro hasn't allowed this anymore for quite some time (4.27)
+- removed a problematic ipv6 unittest, and an often-failing workaround to determine the ipv6 address
+- added ``current_context.client_sock_addr`` containing the address of the client doing the call
+- current_context is now correct for oneway calls and async calls
+- fixed some __copy__ methods to correctly deal with possible subclassing (Proxy)
+
+
+**Pyro 4.39**
+
+- dropped support for Python 2.6 and Python 3.2. Supported versions are now 2.7, 3.3, 3.4 and up.
+- better exception when message size exceeds 2 gigabyte limit
+- mentioned the 2 gigabyte message size limit in the docs
+- added auto retry mechanism, MAX_RETRIES config item, and autoretry example.
+- API CHANGE: the instance_creator function passed to @expose now get the class as a single parameter when invoked by Pyro
+- removed test suite dependencies on unittest2 (was used for Python 2.6)
+- greatly improved the messagebus example, it now contains a persistent storage as well
+- can now deserialize sqlite3 exceptions as well (without the need of registering custom class serializers)
+- serialized proxies now gets the timeout and retries properties from the active config settings rather than from the serialized data
+- new MessageTooLargeError when the max message size is exceeded (subclesses ProtocolError, which was the old error thrown in this case)
+
+
+**Pyro 4.38**
+
+.. note::
+    The below mentioned wire protocol change is backwards-incompatible.
+    You have to update all your pyro libraries on clients and servers.
+    (And Pyrolite libraries if you use them too)
+
+- wire protocol version changed to 48 (new connection logic).
+- changed the initial connection handshake protocol. Proxy and daemon now perform a handshake by exchanging data.
+  You can set your own data on the proxy attribute ``_pyroHandshake``. You can override a proxy method ``_pyroValidateHandshake``
+  and a daemon method ``validateHandshake`` to customize/validate the connection setup.
+- drastically reduced the overhead of creating a new proxy connection by piggybacking the metadata on the
+  connection response (this avoids a separate remote call to get_metadata). New proxy connections are ~50% faster.
+- added ``Daemon.clientDisconnect()`` as a hook for when clients disconnect (``Daemon.validateHandshake`` can
+  be used as the hook to handle new connections)
+- you can now register a class on the Daemon instead of an object, and define instancing strategy: singleton, session, percall
+- you can provide an optional factory method to create instances of your pyro server class when needed according to the instancing_strategy
+- added handshake, instancemode and usersession examples
+- added distributed-computing2 example
+- added messagebus example
+- fixed callcontext example daemon to actually return a custom annotation
+- fixed benchmark/connections example
+- httpgateway recognises ``X-Pyro-Correlation-Id`` http header on requests
+- new mailing list address (``pyro@freelists.org``).  Bye bye Sourceforge.
+
+
+**Pyro 4.37**
+
+- added Pyro4.current_context global (thread-local) that contains various information about the client and the request
+- added correlation id via the current_context so you can track what requests/responses belong together
+- fixed hmac calculation on messages with more than one annotation
+- proxy and daemon can now add custom annotations to messages
+- httpgateway also sets correlation id and returns it to the browser via ``X-Pyro-Correlation-Id`` http header
+- added callcontext example
+- fixed error response seq nr and serializer id in case of error during the parsing of a message, previously they were bogus values
+
+
+**Pyro 4.36**
+
+- added SOCK_NODELAY config item to be able to turn the TCP_NODELAY socket option on (default is off).
+- little cleanup of the intro example in the manual, and benchmark example
+- added timezones example
+- some clarifications added to the manual about serialization peculiarities
+- serpent library dependency updated to 1.11, to profit from the performance improvements and float Inf/NaN support.
+- pyrolite .net library now points to Nuget.org packages for download, and the java one to Maven.
+- code blocks in manual updated to python 3 syntax
+
+
+**Pyro 4.35**
+
+- removed Jython compatibility support and kludges. Use 4.34 or older if you need to run this in Jython.
+- httpgateway is more forgiving when a name server is not (yet) found
+- httpgateway now returns 403 forbidden instead of 401 unauthorized when accessing a resource without proper rights
+- httpgateway gained -g option to set a key to use to access the gateway (like the hmac key to access pyro). Set $key querystring param to specify the key for a request.
+- added X-Pyro-Gateway-Key http header to the httpgateway request as an alternative way to set the gateway key for the call
+- serpent library dependency updated to 1.9, this adds support for serializing the container datatypes from the collections stdlib module
+- introduced Pyro4.errors.SerializeError (subclass of ProtocolError) to be more precise in reporting errors related to (de)serializing objects.
+- client gets a proper serialization error instead of getting a forced connection abort, if something goes wrong in a serializer.
+
+
+**Pyro 4.34**
+
+- NOTE: intending to drop support for Python 2.6 and Jython.
+  This will probably be the last version that officially supports Python version 2.6 and Jython 2.7.
+  Future versions will only be compatible with and tested with Python 2.7 and 3.2+, IronPython, and Pypy.
+  The explicit Jython compatibility will be dropped. Until Jython 2.7 itself becomes up to par with official Python 2.7 you will probably no longer
+  be able to use Pyro from within Jython. PyroLite will ofcourse still be supported for Java clients.
+  If you're stuck with Python 2.6 (or Jython), plan on either committing to this last Pyro version that supports it, or plan on cloning the Pyro4
+  source repository and applying compatibility patches yourself.
+  This decision is made to remove the development and support burden that now exists for these old or problematic Python implementations.
+- setting an attribute on a proxy as first operation no longer crashes with an AttributeError, it now correctly obtains the metadata first
+- added JSON_MODULE config item to be able to set a 3rd party json library (such as simplejson) to use instead of the default json that comes in the stdlib.
+- added X-Pyro-Options http header to the httpgateway request to set certain Pyro options for the call (such as 'oneway')
+- http gateway name prefix option changed, you now specify an export name regex pattern instead (allows you to export multiple name patterns)
+- http gateway gained a pyro timeout option as shortcut for Pyro's commtimeout config item that should be used
+- fixed http example code when handling oneway methods (empty response)
+- the nameserver's list function no longer internally appends a '$' (end of string marker) to a given regex pattern
+- removed paragraph in docs about choosing between pyro4 and pyro3 (there's only one sensible choice nowadays)
+
+
+**Pyro 4.33**
+
+- added Pyro4.utils.httpgateway, this allows clients (such as a web browser) to use a simple http interface to call Pyro objects
+- test.echoserver now correctly deals with a specified hmac key in combination with name server usage
+- added connection troubleshooting checklist to tips & tricks chapter
+- some raised exceptions had a __cause__ added on Python 2.x as well, this has been corrected (it could cause unwanted serialization errors)
+- added http example that shows simple use of the http gateway
+- fixed sphinx config issues when building the docs
+
+
+**Pyro 4.32**
+
+- json serializer can now deal with set() types; they will be converted to tuples/lists instead. (similar to what serpent does on older Python versions)
+- this also fixes the problem that the proxy metadata feature used to crash when using json as serializer (because it used sets to transfer the data.
+  You had to turn the metadata feature off to be able to use the json serializer at all)
+- flame explicitly checks for pickle to be enabled instead of causing connection level errors
+- PYRONAME uri resolving now also uses the _pyroHmacKey set on the proxy (if any)
+- proxy no longer locks up in pyroRelease when a protocol error occurs while getting the metadata
+- stockquotes tutorial doesn't actually require pickle anymore, so removed that from code and docs
+- distributed-computing example now uses a custom class deserializer instead of relying on pickle
+- distributed-computing example no longer overflows on older python versions (<3.x)
+- serpent library dependency updated to 1.8
+- setup.py no longer fails when it can't import Pyro4 (it no longer needs to do so)
+
+
+**Pyro 4.31**
+
+- locateNS now properly sets provided hmac key on proxy returned via broadcast lookup
+- terminate call added to flame remoteconsole
+
+
+**Pyro 4.30**
+
+- Persistent name server option: -s (currently implemented: dbm, sqlite, and the default volatile in-memory storage)
+- Name server utility methods have new 'storage' parameter to customize storage mechanism
+- nsc got new 'lookup' command to get one single registration from the nameserver
+- removed ``HMAC_KEY`` config item (deprecated in 4.29), use the ``_pyroHmacKey`` property on proxy and daemon instead.
+  This finalizes the change that allows you to have a per-proxy hmac key instead of a single global one. (Also counts for daemons)
+- name server and nsc command line tools gained -k/--key option to specify hmac key (just as the echoserver and flameserver already had)
+- name server locateNS and resolve methods gained hmac key parameter
+- configuration dump now also includes protocol version
+- message class now has a static convenience 'ping' method to send ping messages. Useful for instance in the 'disconnects' example.
+
+
+**Pyro 4.29**
+
+- ``HMAC_KEY`` config item is deprecated, will be removed in next version
+- set hmac key directly on ``proxy._pyroHmacKey`` property, this makes per-proxy hmac keys possible
+- removed support for server side object traversal using dotted names such as a.b.c.d (has been deprecated since 4.27)
+- removed ``DOTTEDNAMES`` config item (has been deprecated since 4.27)
+- removed support for setting ``proxy._pyroOneway()`` in client code (has been deprecated since 4.27. You must depend on the metadata mechanism now, which is enabled by default)
+- Future and FutureResult then() methods now return itself, so they can be easiliy chained
+- added Future.iferror and FutureResult.iferror to handle exceptions (instead of silently ignoring them)
+- fixed FutureResult.then to correctly evaluate all chained functions
+
+
+**Pyro 4.28**
+
+- implemented dir() on a Proxy to also return remote methods if known (useful for autocompletion in certain python shells)
+- ``USE_MSG_WAITALL`` config item added because there remain certain other systems where ``MSG_WAITALL`` is unreliable
+- removed ``Pyro4.socketutil.USE_MSG_WAITALL`` attribute (because it got promoted to a config item)
+- remote access to 'dunder' attributes (``__whatever__``) is allowed again (pyro now follows python in making an exception for them rather than treating them as private)
+
+
+**Pyro 4.27**
+
+- requires serpent 1.7 or newer (because of some changes regarding to set literals and the error for circular references)
+- added @Pyro4.expose and @Pyro4.oneway decorators
+- attr lookup now actually honors 'private' attributes in all cases (name starting with underscore-- these are blocked from remote access no matter what)
+- added METADATA config item to enable/disable the automatic metadata query that a proxy now does. To talk to older Pyro versions you'll have to set this to False.
+- proper client side attribute validation if metadata is enabled. This also means that hasattr(proxy, "something") now actually works.
+- added REQUIRE_EXPOSE config item to toggle exposing everything in a server object, or that you must cherrypick with the new @expose decorator
+- copying a proxy now also copies its meta attributes (timeout, oneways, etc) instead of just the uri
+- Proxy._pyroGetMetadata method added. Is used internally as well (if METADATA is enabled), to obtain info about remote object attributes and methods.
+- The daemon got a new method that is used by the metadata mechanism: get_metadata
+- Daemon can now be constructed with custom interface class (so you can change the behavior of the DaemonObject default implementation easily)
+- echoserver gained a few more methods to test the new decorators
+- DOTTEDNAMES is deprecated and will be removed in the next version
+- setting proxy._pyroOneway yourself is deprecated and support for that will be removed in the next version
+- locateNS() has a new parameter 'broadcast' to choose if it should use a broadcast lookup (default=True)
+- the 'robots' example no longer requires pickle
+- fixed the way the tracebacks are handled with the @callback decorator. They will now be logged as a warning (not printed) in both server types
+- setup script now generates a bunch of console commands such as 'pyro4-ns' (previously you had to type 'python -m Pyro4.naming' etc.)
+- made logger category names of the two socket servers consistent
+- improved the clean shutdown mechanism of the daemon
+- Daemon.register() now has a force argument that allows you to silently overwrite a previous registration of the object (if present)
+- flame server methods _invokeBuiltin and _invokeModule renamed without underscores to follow the public exposed method name rule
+- pep8'ified most of the source code
+- documentation improvements
+- linked to Travis CI: https://travis-ci.org/irmen/Pyro4
+
+
+**Pyro 4.26**
+
+- introduced PICKLE_PROTOCOL_VERSION config item
+- fixed exception handling when dealing with different major Python versions. Using serpent or json now also properly translates exception objects even if the major Python version differ
+- because of the new way Pyro deals with serialized exceptions, the wire protocol version was updated to 47. You'll have to update all Pyro4 libraries to 4.26
+- name server prints a warning if a protocol error occurs (this helps to spot issues such as serializer protocol mismatches)
+- more info in documentation about pickle and numpy
+- improved documentation index
+
+
+**Pyro 4.25**
+
+- now also puts package name in serpent serialization data for custom class instances (previously only the class name was used)
+- requires serpent 1.5 or newer (because of the feature above)
+- support for (Linux) abstract namespace AF_UNIX sockets (with a 0-byte at the start of the name)
+- register_dict_to_class method added on SerializerBase, to be able to deserialize to particular user defined classes
+- docs: mention that you may have to install serpent manually (most notably with alternative Python implementations)
+- docs: mention the serialization hooks on SerializerBase
+- added ser_custom example that shows how to use the serialization hooks
+
+
+**Pyro 4.24**
+
+- Python 3.4 compatibility added (fixed pickle/marshal issues)
+- a backwards incompatible change has been implemented regarding the threadpool implementation and configuration, see next two items.
+- threadpool is now again a fixed size determined by the new THREADPOOL_SIZE config item (defaults to 16)
+- config items removed: THREADPOOL_MINTHREADS, THREADPOOL_MAXTHREADS, THREADPOOL_IDLETIMEOUT
+- daemon no longer sends an exception response when a communication error occurred (such as a timeout). This fixes the MSG_PING/disconnect example on linux
+- jython: multiplex server type now available (uses select based multiplexing). Be wary, this has not been tested much. When in doubt, use the thread server type.
+- python wheel distribution format support added (universal, setup.cfg)
+- merged name server initd script improvements that were made for the Debian package (easy enable/disable, use sh instead of bash, etc)
+
+
+**Pyro 4.23**
+
+- Pyro4.test.echoserver now correctly runs the NS's broadcast server as well
+- unix domain socket creation no longer fails when bind or connect address is unicode instead of str
+- docs: added more info on dealing with new serialization configuration in existing code
+- docs: improved name server documentation on registering objects
+- docs: various small updates
+
+
+**Pyro 4.22**
+
+- support added in daemon to accept multiple serializers in incoming messages
+- new config item added for that: SERIALIZERS_ACCEPTED (defaults to 'safe' serializers)
+- wire protocol header changed. Not backwards compatible! New protocol version: 46.
+- wire protocol: header now contains serializer used for the data payload
+- wire protocol: header is extensible with optional 'annotations'. One is used for the HMAC digest
+  that used to be in all messages even when the hmac option wasn't enabled.
+- refactored core.MessageFactory: new submodule Pyro4.message. If you used MessageFactory
+  in your own code you'll need to refactor it to use the new Pyro4.message.Message API instead.
+- ``disconnects`` example client code updated to reflect this API change
+- you can now write the protocol in URIs in lowercase if you want ("pyro:...") (will still be converted to uppercase)
+- fixed poll server loop() not handling self.clients which caused crashes with a custom loopCondition
+- fixed some unit test hang/timeout/crash issues
+- improved unit tests for jython, disabled ipv6 tests for jython because of too many issues.
+- improved unit tests for ironpython.
+
+
+**Pyro 4.21**
+
+- fixed denial of service vulnerabilities in socket servers
+- MSG_PING message type added (internal server ping mechanism)
+- disconnects example added that uses MSG_PING
+- more exception types recognised in the serializers (such as GeneratorExit)
+- fixed async regression when dealing with errors (properly serialize exceptionwrapper)
+- fixed warehouse and stockmarket tutorials to work with new serializer logic
+- fixed examples that didn't yet work with new serializer logic
+- fixed unit tests to use unittest2 on Python 2.6
+- no longer supports jython 2.5. You'll have to upgrade to jython 2.7.
+- got rid of some byte/str handling cruft (because we no longer need to deal with jython 2.5)
+- implemented autoproxy support for serpent and json serializers. It is not possible to do this for marshal.
+- fixed serpent serialization problem with backslash escapes in unicode strings (requires serpent >= 1.3)
+
+
+**Pyro 4.20**
+
+.. note::
+    The serializer-change is backwards-incompatible.
+    You may have to change your remote object method contracts to deal with the
+    changes. (or switch back to pickle if you can deal with its inherent security risk)
+
+- multiple serializers supported instead of just pickle. (pickle, serpent, json, marshal)
+  pickle is unsafe/unsecure, so a choice of safe/secure serializers is now available
+- config item SERIALIZER added to select desired serializer, default is 'serpent'
+- wire protocol version bumped because of this (45)
+- config item LOGWIRE added to be able to see in the logfile what passes over the wire
+
+
+**Earlier versions**
+
+Change history for earlier versions is available by looking at older versions of this file in the Github repo.